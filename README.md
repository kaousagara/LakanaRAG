--- conflicted
+++ resolved
@@ -1,16 +1,54 @@
-# LightRAG: Simple and Fast Retrieval-Augmented Generation
-![请添加图片描述](https://i-blog.csdnimg.cn/direct/567139f1a36e4564abc63ce5c12b6271.jpeg)
-
-
-
-<a href='https://github.com/HKUDS/GraphEdit'><img src='https://img.shields.io/badge/Project-Page-Green'></a>
-<a href='https://arxiv.org/abs/'><img src='https://img.shields.io/badge/arXiv--b31b1b'></a>
+<center><h2>🚀 LightRAG: Simple and Fast Retrieval-Augmented Generation</h2></center>
+
+
+![LightRAG Image](https://i-blog.csdnimg.cn/direct/567139f1a36e4564abc63ce5c12b6271.jpeg)
+
+<div align='center'>
+     <p>
+        <a href='https://lightrag.github.io'><img src='https://img.shields.io/badge/Project-Page-Green'></a>
+        <a href='https://youtu.be/oageL-1I0GE'><img src='https://badges.aleen42.com/src/youtube.svg'></a>
+        <a href='https://arxiv.org/abs/2410.05779'><img src='https://img.shields.io/badge/arXiv-2410.05779-b31b1b'></a>
+        <a href='https://learnopencv.com/lightrag'><img src='https://img.shields.io/badge/LearnOpenCV-blue'></a>
+    </p>
+     <p>
+          <img src='https://img.shields.io/github/stars/hkuds/lightrag?color=green&style=social' />
+        <img src="https://img.shields.io/badge/python->=3.10-blue">
+        <a href="https://pypi.org/project/lightrag-hku/"><img src="https://img.shields.io/pypi/v/lightrag-hku.svg"></a>
+        <a href="https://pepy.tech/project/lightrag-hku"><img src="https://static.pepy.tech/badge/lightrag-hku/month"></a>
+    </p>
+    <p>
+    <a href='https://discord.gg/yF2MmDJyGJ'><img src='https://discordapp.com/api/guilds/1296348098003734629/widget.png?style=shield'></a>
+        <a href='https://github.com/HKUDS/LightRAG/issues/285'><img src='https://img.shields.io/badge/群聊-wechat-green'></a>
+    </p>
 
 This repository hosts the code of LightRAG. The structure of this code is based on [nano-graphrag](https://github.com/gusye1234/nano-graphrag).
-![请添加图片描述](https://i-blog.csdnimg.cn/direct/b2aaf634151b4706892693ffb43d9093.png)
+![LightRAG Diagram](https://i-blog.csdnimg.cn/direct/b2aaf634151b4706892693ffb43d9093.png)
+</div>
+
+## 🎉 News
+- [x] [2024.11.25]🎯📢LightRAG now supports seamless integration of [custom knowledge graphs](https://github.com/HKUDS/LightRAG?tab=readme-ov-file#insert-custom-kg), empowering users to enhance the system with their own domain expertise.
+- [x] [2024.11.19]🎯📢A comprehensive guide to LightRAG is now available on [LearnOpenCV](https://learnopencv.com/lightrag). Many thanks to the blog author.
+- [x] [2024.11.12]🎯📢LightRAG now supports [Oracle Database 23ai for all storage types (KV, vector, and graph)](https://github.com/HKUDS/LightRAG/blob/main/examples/lightrag_oracle_demo.py).
+- [x] [2024.11.11]🎯📢LightRAG now supports [deleting entities by their names](https://github.com/HKUDS/LightRAG?tab=readme-ov-file#delete-entity).
+- [x] [2024.11.09]🎯📢Introducing the [LightRAG Gui](https://lightrag-gui.streamlit.app), which allows you to insert, query, visualize, and download LightRAG knowledge.
+- [x] [2024.11.04]🎯📢You can now [use Neo4J for Storage](https://github.com/HKUDS/LightRAG?tab=readme-ov-file#using-neo4j-for-storage).
+- [x] [2024.10.29]🎯📢LightRAG now supports multiple file types, including PDF, DOC, PPT, and CSV via `textract`.
+- [x] [2024.10.20]🎯📢We’ve added a new feature to LightRAG: Graph Visualization.
+- [x] [2024.10.18]🎯📢We’ve added a link to a [LightRAG Introduction Video](https://youtu.be/oageL-1I0GE). Thanks to the author!
+- [x] [2024.10.17]🎯📢We have created a [Discord channel](https://discord.gg/yF2MmDJyGJ)! Welcome to join for sharing and discussions! 🎉🎉
+- [x] [2024.10.16]🎯📢LightRAG now supports [Ollama models](https://github.com/HKUDS/LightRAG?tab=readme-ov-file#quick-start)!
+- [x] [2024.10.15]🎯📢LightRAG now supports [Hugging Face models](https://github.com/HKUDS/LightRAG?tab=readme-ov-file#quick-start)!
+
+## Algorithm Flowchart
+
+![LightRAG Indexing Flowchart](https://learnopencv.com/wp-content/uploads/2024/11/LightRAG-VectorDB-Json-KV-Store-Indexing-Flowchart-scaled.jpg)
+*Figure 1: LightRAG Indexing Flowchart - Img Caption : [Source](https://learnopencv.com/lightrag/)*
+![LightRAG Retrieval and Querying Flowchart](https://learnopencv.com/wp-content/uploads/2024/11/LightRAG-Querying-Flowchart-Dual-Level-Retrieval-Generation-Knowledge-Graphs-scaled.jpg)
+*Figure 2: LightRAG Retrieval and Querying Flowchart - Img Caption : [Source](https://learnopencv.com/lightrag/)*
+
 ## Install
 
-* Install from source
+* Install from source (Recommend)
 
 ```bash
 cd LightRAG
@@ -22,18 +60,37 @@
 ```
 
 ## Quick Start
-
-* Set OpenAI API key in environment: `export OPENAI_API_KEY="sk-...".`
-* Download the demo text "A Christmas Carol by Charles Dickens" 
+* [Video demo](https://www.youtube.com/watch?v=g21royNJ4fw) of running LightRAG locally.
+* All the code can be found in the `examples`.
+* Set OpenAI API key in environment if using OpenAI models: `export OPENAI_API_KEY="sk-...".`
+* Download the demo text "A Christmas Carol by Charles Dickens":
 ```bash
 curl https://raw.githubusercontent.com/gusye1234/nano-graphrag/main/tests/mock_data.txt > ./book.txt
 ```
-Use the below python snippet:
-
-```python
+Use the below Python snippet (in a script) to initialize LightRAG and perform queries:
+
+```python
+import os
 from lightrag import LightRAG, QueryParam
-
-rag = LightRAG(working_dir="./dickens")
+from lightrag.llm import gpt_4o_mini_complete, gpt_4o_complete
+
+#########
+# Uncomment the below two lines if running in a jupyter notebook to handle the async nature of rag.insert()
+# import nest_asyncio
+# nest_asyncio.apply()
+#########
+
+WORKING_DIR = "./dickens"
+
+
+if not os.path.exists(WORKING_DIR):
+    os.mkdir(WORKING_DIR)
+
+rag = LightRAG(
+    working_dir=WORKING_DIR,
+    llm_model_func=gpt_4o_mini_complete  # Use gpt_4o_mini_complete LLM model
+    # llm_model_func=gpt_4o_complete  # Optionally, use a stronger model
+)
 
 with open("./book.txt") as f:
     rag.insert(f.read())
@@ -47,23 +104,201 @@
 # Perform global search
 print(rag.query("What are the top themes in this story?", param=QueryParam(mode="global")))
 
-# Perform hybird search
-print(rag.query("What are the top themes in this story?", param=QueryParam(mode="hybird")))
-```
-Batch Insert
-```python
+# Perform hybrid search
+print(rag.query("What are the top themes in this story?", param=QueryParam(mode="hybrid")))
+```
+
+<details>
+<summary> Using Open AI-like APIs </summary>
+
+* LightRAG also supports Open AI-like chat/embeddings APIs:
+```python
+async def llm_model_func(
+    prompt, system_prompt=None, history_messages=[], keyword_extraction=False, **kwargs
+) -> str:
+    return await openai_complete_if_cache(
+        "solar-mini",
+        prompt,
+        system_prompt=system_prompt,
+        history_messages=history_messages,
+        api_key=os.getenv("UPSTAGE_API_KEY"),
+        base_url="https://api.upstage.ai/v1/solar",
+        **kwargs
+    )
+
+async def embedding_func(texts: list[str]) -> np.ndarray:
+    return await openai_embedding(
+        texts,
+        model="solar-embedding-1-large-query",
+        api_key=os.getenv("UPSTAGE_API_KEY"),
+        base_url="https://api.upstage.ai/v1/solar"
+    )
+
+rag = LightRAG(
+    working_dir=WORKING_DIR,
+    llm_model_func=llm_model_func,
+    embedding_func=EmbeddingFunc(
+        embedding_dim=4096,
+        max_token_size=8192,
+        func=embedding_func
+    )
+)
+```
+</details>
+
+<details>
+<summary> Using Hugging Face Models </summary>
+
+* If you want to use Hugging Face models, you only need to set LightRAG as follows:
+```python
+from lightrag.llm import hf_model_complete, hf_embedding
+from transformers import AutoModel, AutoTokenizer
+from lightrag.utils import EmbeddingFunc
+
+# Initialize LightRAG with Hugging Face model
+rag = LightRAG(
+    working_dir=WORKING_DIR,
+    llm_model_func=hf_model_complete,  # Use Hugging Face model for text generation
+    llm_model_name='meta-llama/Llama-3.1-8B-Instruct',  # Model name from Hugging Face
+    # Use Hugging Face embedding function
+    embedding_func=EmbeddingFunc(
+        embedding_dim=384,
+        max_token_size=5000,
+        func=lambda texts: hf_embedding(
+            texts,
+            tokenizer=AutoTokenizer.from_pretrained("sentence-transformers/all-MiniLM-L6-v2"),
+            embed_model=AutoModel.from_pretrained("sentence-transformers/all-MiniLM-L6-v2")
+        )
+    ),
+)
+```
+</details>
+
+<details>
+<summary> Using Ollama Models </summary>
+
+### Overview
+If you want to use Ollama models, you need to pull model you plan to use and embedding model, for example `nomic-embed-text`.
+
+Then you only need to set LightRAG as follows:
+
+```python
+from lightrag.llm import ollama_model_complete, ollama_embedding
+from lightrag.utils import EmbeddingFunc
+
+# Initialize LightRAG with Ollama model
+rag = LightRAG(
+    working_dir=WORKING_DIR,
+    llm_model_func=ollama_model_complete,  # Use Ollama model for text generation
+    llm_model_name='your_model_name', # Your model name
+    # Use Ollama embedding function
+    embedding_func=EmbeddingFunc(
+        embedding_dim=768,
+        max_token_size=8192,
+        func=lambda texts: ollama_embedding(
+            texts,
+            embed_model="nomic-embed-text"
+        )
+    ),
+)
+```
+
+### Increasing context size
+In order for LightRAG to work context should be at least 32k tokens. By default Ollama models have context size of 8k. You can achieve this using one of two ways:
+
+#### Increasing the `num_ctx` parameter in Modelfile.
+
+1. Pull the model:
+```bash
+ollama pull qwen2
+```
+
+2. Display the model file:
+```bash
+ollama show --modelfile qwen2 > Modelfile
+```
+
+3. Edit the Modelfile by adding the following line:
+```bash
+PARAMETER num_ctx 32768
+```
+
+4. Create the modified model:
+```bash
+ollama create -f Modelfile qwen2m
+```
+
+#### Setup `num_ctx` via Ollama API.
+Tiy can use `llm_model_kwargs` param to configure ollama:
+
+```python
+rag = LightRAG(
+    working_dir=WORKING_DIR,
+    llm_model_func=ollama_model_complete,  # Use Ollama model for text generation
+    llm_model_name='your_model_name', # Your model name
+    llm_model_kwargs={"options": {"num_ctx": 32768}},
+    # Use Ollama embedding function
+    embedding_func=EmbeddingFunc(
+        embedding_dim=768,
+        max_token_size=8192,
+        func=lambda texts: ollama_embedding(
+            texts,
+            embed_model="nomic-embed-text"
+        )
+    ),
+)
+```
+#### Fully functional example
+
+There fully functional example `examples/lightrag_ollama_demo.py` that utilizes `gemma2:2b` model, runs only 4 requests in parallel and set context size to 32k.
+
+#### Low RAM GPUs
+
+In order to run this experiment on low RAM GPU you should select small model and tune context window (increasing context increase memory consumption). For example, running this ollama example on repurposed mining GPU with 6Gb of RAM required to set context size to 26k while using `gemma2:2b`. It was able to find 197 entities and 19 relations on `book.txt`.
+
+</details>
+
+### Query Param
+
+```python
+class QueryParam:
+    mode: Literal["local", "global", "hybrid", "naive"] = "global"
+    only_need_context: bool = False
+    response_type: str = "Multiple Paragraphs"
+    # Number of top-k items to retrieve; corresponds to entities in "local" mode and relationships in "global" mode.
+    top_k: int = 60
+    # Number of tokens for the original chunks.
+    max_token_for_text_unit: int = 4000
+    # Number of tokens for the relationship descriptions
+    max_token_for_global_context: int = 4000
+    # Number of tokens for the entity descriptions
+    max_token_for_local_context: int = 4000
+```
+
+### Batch Insert
+
+```python
+# Batch Insert: Insert multiple texts at once
 rag.insert(["TEXT1", "TEXT2",...])
 ```
-Incremental Insert
-
-```python
-rag = LightRAG(working_dir="./dickens")
+
+### Incremental Insert
+
+```python
+# Incremental Insert: Insert new documents into an existing LightRAG instance
+rag = LightRAG(
+     working_dir=WORKING_DIR,
+     llm_model_func=llm_model_func,
+     embedding_func=EmbeddingFunc(
+          embedding_dim=embedding_dimension,
+          max_token_size=8192,
+          func=embedding_func,
+     ),
+)
 
 with open("./newText.txt") as f:
     rag.insert(f.read())
 ```
-<<<<<<< HEAD
-=======
 
 ### Using Neo4J for Storage
 
@@ -487,13 +722,16 @@
 - Supports multiple file encodings (UTF-8 and GBK)
 </details>
 
->>>>>>> 11d84403
 ## Evaluation
 ### Dataset
-The dataset used in LightRAG can be download from [TommyChien/UltraDomain](https://huggingface.co/datasets/TommyChien/UltraDomain).
+The dataset used in LightRAG can be downloaded from [TommyChien/UltraDomain](https://huggingface.co/datasets/TommyChien/UltraDomain).
 
 ### Generate Query
-LightRAG uses the following prompt to generate high-level queries, with the corresponding code located in `example/generate_query.py`.
+LightRAG uses the following prompt to generate high-level queries, with the corresponding code in `example/generate_query.py`.
+
+<details>
+<summary> Prompt </summary>
+
 ```python
 Given the following description of a dataset:
 
@@ -517,14 +755,19 @@
 - User 5: [user description]
     ...
 ```
- 
+</details>
+
  ### Batch Eval
 To evaluate the performance of two RAG systems on high-level queries, LightRAG uses the following prompt, with the specific code available in `example/batch_eval.py`.
+
+<details>
+<summary> Prompt </summary>
+
 ```python
 ---Role---
 You are an expert tasked with evaluating two answers to the same question based on three criteria: **Comprehensiveness**, **Diversity**, and **Empowerment**.
 ---Goal---
-You will evaluate two answers to the same question based on three criteria: **Comprehensiveness**, **Diversity**, and **Empowerment**. 
+You will evaluate two answers to the same question based on three criteria: **Comprehensiveness**, **Diversity**, and **Empowerment**.
 
 - **Comprehensiveness**: How much detail does the answer provide to cover all aspects and details of the question?
 - **Diversity**: How varied and rich is the answer in providing different perspectives and insights on the question?
@@ -562,41 +805,194 @@
     }}
 }}
 ```
+</details>
+
 ### Overall Performance Table
-### Overall Performance Table
-|                      | **Agriculture**             |                       | **CS**                    |                       | **Legal**                 |                       | **Mix**                   |                       |
+|                      | **Agriculture**         |                       | **CS**                |                       | **Legal**             |                       | **Mix**               |                       |
 |----------------------|-------------------------|-----------------------|-----------------------|-----------------------|-----------------------|-----------------------|-----------------------|-----------------------|
-|                      | NaiveRAG                | **LightRAG**           | NaiveRAG              | **LightRAG**           | NaiveRAG              | **LightRAG**           | NaiveRAG              | **LightRAG**           |
-| **Comprehensiveness** | 32.69%                  | **67.31%**             | 35.44%                | **64.56%**             | 19.05%                | **80.95%**             | 36.36%                | **63.64%**             |
-| **Diversity**         | 24.09%                  | **75.91%**             | 35.24%                | **64.76%**             | 10.98%                | **89.02%**             | 30.76%                | **69.24%**             |
-| **Empowerment**       | 31.35%                  | **68.65%**             | 35.48%                | **64.52%**             | 17.59%                | **82.41%**             | 40.95%                | **59.05%**             |
-| **Overall**           | 33.30%                  | **66.70%**             | 34.76%                | **65.24%**             | 17.46%                | **82.54%**             | 37.59%                | **62.40%**             |
-|                      | RQ-RAG                  | **LightRAG**           | RQ-RAG                | **LightRAG**           | RQ-RAG                | **LightRAG**           | RQ-RAG                | **LightRAG**           |
-| **Comprehensiveness** | 32.05%                  | **67.95%**             | 39.30%                | **60.70%**             | 18.57%                | **81.43%**             | 38.89%                | **61.11%**             |
-| **Diversity**         | 29.44%                  | **70.56%**             | 38.71%                | **61.29%**             | 15.14%                | **84.86%**             | 28.50%                | **71.50%**             |
-| **Empowerment**       | 32.51%                  | **67.49%**             | 37.52%                | **62.48%**             | 17.80%                | **82.20%**             | 43.96%                | **56.04%**             |
-| **Overall**           | 33.29%                  | **66.71%**             | 39.03%                | **60.97%**             | 17.80%                | **82.20%**             | 39.61%                | **60.39%**             |
-|                      | HyDE                    | **LightRAG**           | HyDE                  | **LightRAG**           | HyDE                  | **LightRAG**           | HyDE                  | **LightRAG**           |
-| **Comprehensiveness** | 24.39%                  | **75.61%**             | 36.49%                | **63.51%**             | 27.68%                | **72.32%**             | 42.17%                | **57.83%**             |
-| **Diversity**         | 24.96%                  | **75.34%**             | 37.41%                | **62.59%**             | 18.79%                | **81.21%**             | 30.88%                | **69.12%**             |
-| **Empowerment**       | 24.89%                  | **75.11%**             | 34.99%                | **65.01%**             | 26.99%                | **73.01%**             | **45.61%**            | **54.39%**             |
-| **Overall**           | 23.17%                  | **76.83%**             | 35.67%                | **64.33%**             | 27.68%                | **72.32%**             | 42.72%                | **57.28%**             |
-|                      | GraphRAG                | **LightRAG**           | GraphRAG              | **LightRAG**           | GraphRAG              | **LightRAG**           | GraphRAG              | **LightRAG**           |
-| **Comprehensiveness** | 45.56%                  | **54.44%**             | 45.98%                | **54.02%**             | 47.13%                | **52.87%**             | **51.86%**            | 48.14%                |
-| **Diversity**         | 19.65%                  | **80.35%**             | 39.64%                | **60.36%**             | 25.55%                | **74.45%**             | 35.87%                | **64.13%**             |
-| **Empowerment**       | 36.69%                  | **63.31%**             | 45.09%                | **54.91%**             | 42.81%                | **57.19%**             | **52.94%**            | 47.06%                |
-| **Overall**           | 43.62%                  | **56.38%**             | 45.98%                | **54.02%**             | 45.70%                | **54.30%**             | **51.86%**            | 48.14%                |
+|                      | NaiveRAG                | **LightRAG**          | NaiveRAG              | **LightRAG**          | NaiveRAG              | **LightRAG**          | NaiveRAG              | **LightRAG**          |
+| **Comprehensiveness** | 32.4%                  | **67.6%**             | 38.4%                | **61.6%**             | 16.4%                | **83.6%**             | 38.8%                | **61.2%**             |
+| **Diversity**         | 23.6%                  | **76.4%**             | 38.0%                | **62.0%**             | 13.6%                | **86.4%**             | 32.4%                | **67.6%**             |
+| **Empowerment**       | 32.4%                  | **67.6%**             | 38.8%                | **61.2%**             | 16.4%                | **83.6%**             | 42.8%                | **57.2%**             |
+| **Overall**           | 32.4%                  | **67.6%**             | 38.8%                | **61.2%**             | 15.2%                | **84.8%**             | 40.0%                | **60.0%**             |
+|                      | RQ-RAG                  | **LightRAG**          | RQ-RAG               | **LightRAG**          | RQ-RAG               | **LightRAG**          | RQ-RAG               | **LightRAG**          |
+| **Comprehensiveness** | 31.6%                  | **68.4%**             | 38.8%                | **61.2%**             | 15.2%                | **84.8%**             | 39.2%                | **60.8%**             |
+| **Diversity**         | 29.2%                  | **70.8%**             | 39.2%                | **60.8%**             | 11.6%                | **88.4%**             | 30.8%                | **69.2%**             |
+| **Empowerment**       | 31.6%                  | **68.4%**             | 36.4%                | **63.6%**             | 15.2%                | **84.8%**             | 42.4%                | **57.6%**             |
+| **Overall**           | 32.4%                  | **67.6%**             | 38.0%                | **62.0%**             | 14.4%                | **85.6%**             | 40.0%                | **60.0%**             |
+|                      | HyDE                    | **LightRAG**          | HyDE                 | **LightRAG**          | HyDE                 | **LightRAG**          | HyDE                 | **LightRAG**          |
+| **Comprehensiveness** | 26.0%                  | **74.0%**             | 41.6%                | **58.4%**             | 26.8%                | **73.2%**             | 40.4%                | **59.6%**             |
+| **Diversity**         | 24.0%                  | **76.0%**             | 38.8%                | **61.2%**             | 20.0%                | **80.0%**             | 32.4%                | **67.6%**             |
+| **Empowerment**       | 25.2%                  | **74.8%**             | 40.8%                | **59.2%**             | 26.0%                | **74.0%**             | 46.0%                | **54.0%**             |
+| **Overall**           | 24.8%                  | **75.2%**             | 41.6%                | **58.4%**             | 26.4%                | **73.6%**             | 42.4%                | **57.6%**             |
+|                      | GraphRAG                | **LightRAG**          | GraphRAG             | **LightRAG**          | GraphRAG             | **LightRAG**          | GraphRAG             | **LightRAG**          |
+| **Comprehensiveness** | 45.6%                  | **54.4%**             | 48.4%                | **51.6%**             | 48.4%                | **51.6%**             | **50.4%**            | 49.6%                |
+| **Diversity**         | 22.8%                  | **77.2%**             | 40.8%                | **59.2%**             | 26.4%                | **73.6%**             | 36.0%                | **64.0%**             |
+| **Empowerment**       | 41.2%                  | **58.8%**             | 45.2%                | **54.8%**             | 43.6%                | **56.4%**             | **50.8%**            | 49.2%                |
+| **Overall**           | 45.2%                  | **54.8%**             | 48.0%                | **52.0%**             | 47.2%                | **52.8%**             | **50.4%**            | 49.6%                |
+
+## Reproduce
+All the code can be found in the `./reproduce` directory.
+
+### Step-0 Extract Unique Contexts
+First, we need to extract unique contexts in the datasets.
+
+<details>
+<summary> Code </summary>
+
+```python
+def extract_unique_contexts(input_directory, output_directory):
+
+    os.makedirs(output_directory, exist_ok=True)
+
+    jsonl_files = glob.glob(os.path.join(input_directory, '*.jsonl'))
+    print(f"Found {len(jsonl_files)} JSONL files.")
+
+    for file_path in jsonl_files:
+        filename = os.path.basename(file_path)
+        name, ext = os.path.splitext(filename)
+        output_filename = f"{name}_unique_contexts.json"
+        output_path = os.path.join(output_directory, output_filename)
+
+        unique_contexts_dict = {}
+
+        print(f"Processing file: {filename}")
+
+        try:
+            with open(file_path, 'r', encoding='utf-8') as infile:
+                for line_number, line in enumerate(infile, start=1):
+                    line = line.strip()
+                    if not line:
+                        continue
+                    try:
+                        json_obj = json.loads(line)
+                        context = json_obj.get('context')
+                        if context and context not in unique_contexts_dict:
+                            unique_contexts_dict[context] = None
+                    except json.JSONDecodeError as e:
+                        print(f"JSON decoding error in file {filename} at line {line_number}: {e}")
+        except FileNotFoundError:
+            print(f"File not found: {filename}")
+            continue
+        except Exception as e:
+            print(f"An error occurred while processing file {filename}: {e}")
+            continue
+
+        unique_contexts_list = list(unique_contexts_dict.keys())
+        print(f"There are {len(unique_contexts_list)} unique `context` entries in the file {filename}.")
+
+        try:
+            with open(output_path, 'w', encoding='utf-8') as outfile:
+                json.dump(unique_contexts_list, outfile, ensure_ascii=False, indent=4)
+            print(f"Unique `context` entries have been saved to: {output_filename}")
+        except Exception as e:
+            print(f"An error occurred while saving to the file {output_filename}: {e}")
+
+    print("All files have been processed.")
+
+```
+</details>
+
+### Step-1 Insert Contexts
+For the extracted contexts, we insert them into the LightRAG system.
+
+<details>
+<summary> Code </summary>
+
+```python
+def insert_text(rag, file_path):
+    with open(file_path, mode='r') as f:
+        unique_contexts = json.load(f)
+
+    retries = 0
+    max_retries = 3
+    while retries < max_retries:
+        try:
+            rag.insert(unique_contexts)
+            break
+        except Exception as e:
+            retries += 1
+            print(f"Insertion failed, retrying ({retries}/{max_retries}), error: {e}")
+            time.sleep(10)
+    if retries == max_retries:
+        print("Insertion failed after exceeding the maximum number of retries")
+```
+</details>
+
+### Step-2 Generate Queries
+
+We extract tokens from the first and the second half of each context in the dataset, then combine them as dataset descriptions to generate queries.
+
+<details>
+<summary> Code </summary>
+
+```python
+tokenizer = GPT2Tokenizer.from_pretrained('gpt2')
+
+def get_summary(context, tot_tokens=2000):
+    tokens = tokenizer.tokenize(context)
+    half_tokens = tot_tokens // 2
+
+    start_tokens = tokens[1000:1000 + half_tokens]
+    end_tokens = tokens[-(1000 + half_tokens):1000]
+
+    summary_tokens = start_tokens + end_tokens
+    summary = tokenizer.convert_tokens_to_string(summary_tokens)
+
+    return summary
+```
+</details>
+
+### Step-3 Query
+For the queries generated in Step-2, we will extract them and query LightRAG.
+
+<details>
+<summary> Code </summary>
+
+```python
+def extract_queries(file_path):
+    with open(file_path, 'r') as f:
+        data = f.read()
+
+    data = data.replace('**', '')
+
+    queries = re.findall(r'- Question \d+: (.+)', data)
+
+    return queries
+```
+</details>
 
 ## Code Structure
 
 ```python
 .
-├── examples
+├── .github/
+│   ├── workflows/
+│   │   └── linting.yaml
+├── examples/
 │   ├── batch_eval.py
 │   ├── generate_query.py
-│   ├── insert.py
-│   └── query.py
-├── lightrag
+│   ├── graph_visual_with_html.py
+│   ├── graph_visual_with_neo4j.py
+│   ├── insert_custom_kg.py
+│   ├── lightrag_api_openai_compatible_demo.py
+│   ├── lightrag_api_oracle_demo..py
+│   ├── lightrag_azure_openai_demo.py
+│   ├── lightrag_bedrock_demo.py
+│   ├── lightrag_hf_demo.py
+│   ├── lightrag_lmdeploy_demo.py
+│   ├── lightrag_nvidia_demo.py
+│   ├── lightrag_ollama_demo.py
+│   ├── lightrag_openai_compatible_demo.py
+│   ├── lightrag_openai_demo.py
+│   ├── lightrag_oracle_demo.py
+│   ├── lightrag_siliconcloud_demo.py
+│   └── vram_management_demo.py
+├── lightrag/
+│   ├── kg/
+│   │   ├── __init__.py
+│   │   ├── oracle_impl.py
+│   │   └── neo4j_impl.py
 │   ├── __init__.py
 │   ├── base.py
 │   ├── lightrag.py
@@ -604,21 +1000,54 @@
 │   ├── operate.py
 │   ├── prompt.py
 │   ├── storage.py
-│   └── utils.jpeg
+│   └── utils.py
+├── reproduce/
+│   ├── Step_0.py
+│   ├── Step_1_openai_compatible.py
+│   ├── Step_1.py
+│   ├── Step_2.py
+│   ├── Step_3_openai_compatible.py
+│   └── Step_3.py
+├── .gitignore
+├── .pre-commit-config.yaml
+├── get_all_edges_nx.py
 ├── LICENSE
 ├── README.md
 ├── requirements.txt
-└── setup.py
-```
-## Citation
-
-```
+├── setup.py
+├── test_neo4j.py
+└── test.py
+```
+
+
+## Star History
+
+<a href="https://star-history.com/#HKUDS/LightRAG&Date">
+ <picture>
+   <source media="(prefers-color-scheme: dark)" srcset="https://api.star-history.com/svg?repos=HKUDS/LightRAG&type=Date&theme=dark" />
+   <source media="(prefers-color-scheme: light)" srcset="https://api.star-history.com/svg?repos=HKUDS/LightRAG&type=Date" />
+   <img alt="Star History Chart" src="https://api.star-history.com/svg?repos=HKUDS/LightRAG&type=Date" />
+ </picture>
+</a>
+
+## Contribution
+
+Thank you to all our contributors!
+
+<a href="https://github.com/HKUDS/LightRAG/graphs/contributors">
+  <img src="https://contrib.rocks/image?repo=HKUDS/LightRAG" />
+</a>
+
+## 🌟Citation
+
+```python
 @article{guo2024lightrag,
-title={LightRAG: Simple and Fast Retrieval-Augmented Generation}, 
+title={LightRAG: Simple and Fast Retrieval-Augmented Generation},
 author={Zirui Guo and Lianghao Xia and Yanhua Yu and Tu Ao and Chao Huang},
 year={2024},
-eprint={},
+eprint={2410.05779},
 archivePrefix={arXiv},
 primaryClass={cs.IR}
 }
-```+```
+**Thank you for your interest in our work!**