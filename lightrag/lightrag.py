import asyncio
import os

from lightrag.operate import chunking_by_markdown_header
from tqdm.asyncio import tqdm as tqdm_async
from dataclasses import asdict, dataclass, field
from datetime import datetime
from functools import partial
from typing import Type, cast, Dict

from .llm import (
    gpt_4o_mini_complete,
    openai_embedding,
)
from .operate import (
    chunking_by_token_size,
    chunking_by_markdown_header,
    chunking_by_markdown_text,
    extract_entities,
    # local_query,global_query,hybrid_query,
    kg_query,
    naive_query,
    mix_kg_vector_query,
)

from .utils import (
    EmbeddingFunc,
    compute_mdhash_id,
    limit_async_func_call,
    convert_response_to_json,
    logger,
    set_logger,
)
from .base import (
    BaseGraphStorage,
    BaseKVStorage,
    BaseVectorStorage,
    StorageNameSpace,
    QueryParam,
    DocStatus,
)

from .storage import (
    JsonKVStorage,
    NanoVectorDBStorage,
    NetworkXStorage,
    JsonDocStatusStorage,
)

from .prompt import GRAPH_FIELD_SEP

# future KG integrations

# from .kg.ArangoDB_impl import (
#     GraphStorage as ArangoDBStorage
# )

# 存在路径问题，不使用动态导入 bumaple 2024-12-10
# from lightrag.kg.mongo_impl import MongoKVStorage
# from lightrag.kg.neo4j_impl import Neo4JStorage
# from lightrag.kg.milvus_impl import MilvusVectorDBStorge
# from lightrag.kg.oracle_impl import OracleKVStorage, OracleGraphStorage, OracleVectorDBStorage
# from lightrag.kg.chroma_impl import ChromaVectorDBStorage


def lazy_external_import(module_name: str, class_name: str):
    """Lazily import a class from an external module based on the package of the caller."""

    # Get the caller's module and package
    import inspect

    caller_frame = inspect.currentframe().f_back
    module = inspect.getmodule(caller_frame)
    package = module.__package__ if module else None

    def import_class(*args, **kwargs):
        import importlib

        # Import the module using importlib
        module = importlib.import_module(module_name, package=package)

        # Get the class from the module and instantiate it
        cls = getattr(module, class_name)
        return cls(*args, **kwargs)

    return import_class


Neo4JStorage = lazy_external_import(".kg.neo4j_impl", "Neo4JStorage")
OracleKVStorage = lazy_external_import(".kg.oracle_impl", "OracleKVStorage")
OracleGraphStorage = lazy_external_import(".kg.oracle_impl", "OracleGraphStorage")
OracleVectorDBStorage = lazy_external_import(".kg.oracle_impl", "OracleVectorDBStorage")
MilvusVectorDBStorge = lazy_external_import(".kg.milvus_impl", "MilvusVectorDBStorge")
MongoKVStorage = lazy_external_import(".kg.mongo_impl", "MongoKVStorage")
ChromaVectorDBStorage = lazy_external_import(".kg.chroma_impl", "ChromaVectorDBStorage")
TiDBKVStorage = lazy_external_import(".kg.tidb_impl", "TiDBKVStorage")
TiDBVectorDBStorage = lazy_external_import(".kg.tidb_impl", "TiDBVectorDBStorage")
TiDBGraphStorage = lazy_external_import(".kg.tidb_impl", "TiDBGraphStorage")
AGEStorage = lazy_external_import(".kg.age_impl", "AGEStorage")
GremlinStorage = lazy_external_import(".kg.gremlin_impl", "GremlinStorage")


def always_get_an_event_loop() -> asyncio.AbstractEventLoop:
    """
    Ensure that there is always an event loop available.

    This function tries to get the current event loop. If the current event loop is closed or does not exist,
    it creates a new event loop and sets it as the current event loop.

    Returns:
        asyncio.AbstractEventLoop: The current or newly created event loop.
    """
    try:
        # Try to get the current event loop
        current_loop = asyncio.get_event_loop()
        if current_loop.is_closed():
            raise RuntimeError("Event loop is closed.")
        return current_loop

    except RuntimeError:
        # If no event loop exists or it is closed, create a new one
        logger.info("Creating a new event loop in main thread.")
        new_loop = asyncio.new_event_loop()
        asyncio.set_event_loop(new_loop)
        return new_loop


@dataclass
class LightRAG:
    working_dir: str = field(
        default_factory=lambda: f"./lightrag_cache_{datetime.now().strftime('%Y-%m-%d-%H:%M:%S')}"
    )
    # Default not to use embedding cache
    embedding_cache_config: dict = field(
        default_factory=lambda: {
            "enabled": False,
            "similarity_threshold": 0.95,
            "use_llm_check": False,
        }
    )
    kv_storage: str = field(default="JsonKVStorage")
    vector_storage: str = field(default="NanoVectorDBStorage")
    graph_storage: str = field(default="NetworkXStorage")

    current_log_level = logger.level
    log_level: str = field(default=current_log_level)

    # text chunking
    chunk_token_size: int = 1200
    chunk_overlap_token_size: int = 100
    tiktoken_model_name: str = "gpt-4o-mini"

    # entity extraction
    entity_extract_max_gleaning: int = 1
    entity_summary_to_max_tokens: int = 500

    # node embedding
    node_embedding_algorithm: str = "node2vec"
    node2vec_params: dict = field(
        default_factory=lambda: {
            "dimensions": 1536,
            "num_walks": 10,
            "walk_length": 40,
            "window_size": 2,
            "iterations": 3,
            "random_seed": 3,
        }
    )

    # embedding_func: EmbeddingFunc = field(default_factory=lambda:hf_embedding)
    embedding_func: EmbeddingFunc = field(default_factory=lambda: openai_embedding)
    embedding_batch_num: int = 32
    embedding_func_max_async: int = 16

    # LLM
    llm_model_func: callable = gpt_4o_mini_complete  # hf_model_complete#
    llm_model_name: str = "meta-llama/Llama-3.2-1B-Instruct"  #'meta-llama/Llama-3.2-1B'#'google/gemma-2-2b-it'
    llm_model_max_token_size: int = 32768
    llm_model_max_async: int = 16
    llm_model_kwargs: dict = field(default_factory=dict)

    # storage
    vector_db_storage_cls_kwargs: dict = field(default_factory=dict)

    enable_llm_cache: bool = True

    # extension
    addon_params: dict = field(default_factory=dict)
    convert_response_to_json_func: callable = convert_response_to_json

<<<<<<< HEAD
    # 自定义新增 主实体编号、名称 by bumaple 2024-12-03
    extend_entity_title: str = ''
    extend_entity_sn: str = ''
    # 自定义新增 块类型 by bumaple 2024-12-11
    chunk_type: str = 'token_size'
    # 自定义新增 块标题层级 by bumaple 2024-12-11
    chunk_header_level: int = 2
    # 采用实体、关系分步骤识别 True：分步骤识别 False：合并识别
    entity_relationship_extraction_step: bool = False
=======
    # Add new field for document status storage type
    doc_status_storage: str = field(default="JsonDocStatusStorage")
>>>>>>> f52982d5

    def __post_init__(self):
        log_file = os.path.join(self.working_dir, "lightrag.log")
        set_logger(log_file, self.log_level)
        # logger.setLevel(self.log_level)

        logger.info(f"Logger initialized for working directory: {self.working_dir}")

        _print_config = ",\n  ".join([f"{k} = {v}" for k, v in asdict(self).items()])
        logger.debug(f"LightRAG init with param:\n  {_print_config}\n")

        # @TODO: should move all storage setup here to leverage initial start params attached to self.

        self.key_string_value_json_storage_cls: Type[BaseKVStorage] = (
            self._get_storage_class()[self.kv_storage]
        )
        self.vector_db_storage_cls: Type[BaseVectorStorage] = self._get_storage_class()[
            self.vector_storage
        ]
        self.graph_storage_cls: Type[BaseGraphStorage] = self._get_storage_class()[
            self.graph_storage
        ]

        if not os.path.exists(self.working_dir):
            logger.info(f"Creating working directory {self.working_dir}")
            os.makedirs(self.working_dir)

        self.llm_response_cache = self.key_string_value_json_storage_cls(
            namespace="llm_response_cache",
            global_config=asdict(self),
            embedding_func=None,
        )

        self.embedding_func = limit_async_func_call(self.embedding_func_max_async)(
            self.embedding_func
        )

        ####
        # add embedding func by walter
        ####
        self.full_docs = self.key_string_value_json_storage_cls(
            namespace="full_docs",
            global_config=asdict(self),
            embedding_func=self.embedding_func,
        )
        self.text_chunks = self.key_string_value_json_storage_cls(
            namespace="text_chunks",
            global_config=asdict(self),
            embedding_func=self.embedding_func,
        )
        self.chunk_entity_relation_graph = self.graph_storage_cls(
            namespace="chunk_entity_relation",
            global_config=asdict(self),
            embedding_func=self.embedding_func,
        )
        ####
        # add embedding func by walter over
        ####

        self.entities_vdb = self.vector_db_storage_cls(
            namespace="entities",
            global_config=asdict(self),
            embedding_func=self.embedding_func,
            meta_fields={"entity_name"},
        )
        self.relationships_vdb = self.vector_db_storage_cls(
            namespace="relationships",
            global_config=asdict(self),
            embedding_func=self.embedding_func,
            meta_fields={"src_id", "tgt_id"},
        )
        self.chunks_vdb = self.vector_db_storage_cls(
            namespace="chunks",
            global_config=asdict(self),
            embedding_func=self.embedding_func,
        )

        self.llm_model_func = limit_async_func_call(self.llm_model_max_async)(
            partial(
                self.llm_model_func,
                hashing_kv=self.llm_response_cache
                if self.llm_response_cache
                and hasattr(self.llm_response_cache, "global_config")
                else self.key_string_value_json_storage_cls(
                    namespace="llm_response_cache",
                    global_config=asdict(self),
                    embedding_func=None,
                ),
                **self.llm_model_kwargs,
            )
        )

        # Initialize document status storage
        self.doc_status_storage_cls = self._get_storage_class()[self.doc_status_storage]
        self.doc_status = self.doc_status_storage_cls(
            namespace="doc_status",
            global_config=asdict(self),
            embedding_func=None,
        )

    def _get_storage_class(self) -> dict:
        return {
            # kv storage
            "JsonKVStorage": JsonKVStorage,
            "OracleKVStorage": OracleKVStorage,
            "MongoKVStorage": MongoKVStorage,
            "TiDBKVStorage": TiDBKVStorage,
            # vector storage
            "NanoVectorDBStorage": NanoVectorDBStorage,
            "OracleVectorDBStorage": OracleVectorDBStorage,
            "MilvusVectorDBStorge": MilvusVectorDBStorge,
            "ChromaVectorDBStorage": ChromaVectorDBStorage,
            "TiDBVectorDBStorage": TiDBVectorDBStorage,
            # graph storage
            "NetworkXStorage": NetworkXStorage,
            "Neo4JStorage": Neo4JStorage,
            "OracleGraphStorage": OracleGraphStorage,
            "AGEStorage": AGEStorage,
            "TiDBGraphStorage": TiDBGraphStorage,
            "GremlinStorage": GremlinStorage,
            # "ArangoDBStorage": ArangoDBStorage
            "JsonDocStatusStorage": JsonDocStatusStorage,
        }

    def insert(self, string_or_strings):
        loop = always_get_an_event_loop()
        return loop.run_until_complete(self.ainsert(string_or_strings))

    async def ainsert(self, string_or_strings):
        """Insert documents with checkpoint support

        Args:
            string_or_strings: Single document string or list of document strings
        """
        if isinstance(string_or_strings, str):
            string_or_strings = [string_or_strings]

        # 1. Remove duplicate contents from the list
        unique_contents = list(set(doc.strip() for doc in string_or_strings))

        # 2. Generate document IDs and initial status
        new_docs = {
            compute_mdhash_id(content, prefix="doc-"): {
                "content": content,
                "content_summary": self._get_content_summary(content),
                "content_length": len(content),
                "status": DocStatus.PENDING,
                "created_at": datetime.now().isoformat(),
                "updated_at": datetime.now().isoformat(),
            }
            for content in unique_contents
        }

        # 3. Filter out already processed documents
        _add_doc_keys = await self.doc_status.filter_keys(list(new_docs.keys()))
        new_docs = {k: v for k, v in new_docs.items() if k in _add_doc_keys}

        if not new_docs:
            logger.info("All documents have been processed or are duplicates")
            return

        logger.info(f"Processing {len(new_docs)} new unique documents")

        # Process documents in batches
        batch_size = self.addon_params.get("insert_batch_size", 10)
        for i in range(0, len(new_docs), batch_size):
            batch_docs = dict(list(new_docs.items())[i : i + batch_size])

            for doc_id, doc in tqdm_async(
                batch_docs.items(), desc=f"Processing batch {i//batch_size + 1}"
            ):
<<<<<<< HEAD
                if self.chunk_type == "markdown_header":
                    chunks = {
                        compute_mdhash_id(dp["content"], prefix="chunk-"): {
                            **dp,
                            "full_doc_id": doc_key,
                        }
                        for dp in chunking_by_markdown_header(
                            doc["content"],
                            overlap_token_size=self.chunk_overlap_token_size,
                            max_token_size=self.chunk_token_size,
                            extend_entity_title=self.extend_entity_title,
                            extend_entity_sn=self.extend_entity_sn,
                            chunk_header_level=self.chunk_header_level,
                        )
                    }
                elif self.chunk_type == "markdown_text":
                    chunks = {
                        compute_mdhash_id(dp["content"], prefix="chunk-"): {
                            **dp,
                            "full_doc_id": doc_key,
                        }
                        for dp in chunking_by_markdown_text(
                            doc["content"],
                            overlap_token_size=self.chunk_overlap_token_size,
                            max_token_size=self.chunk_token_size,
                            extend_entity_title=self.extend_entity_title,
                            extend_entity_sn=self.extend_entity_sn,
                        )
                    }
                else:
                    chunks = {
                        compute_mdhash_id(dp["content"], prefix="chunk-"): {
                            **dp,
                            "full_doc_id": doc_key,
=======
                try:
                    # Update status to processing
                    doc_status = {
                        "content_summary": doc["content_summary"],
                        "content_length": doc["content_length"],
                        "status": DocStatus.PROCESSING,
                        "created_at": doc["created_at"],
                        "updated_at": datetime.now().isoformat(),
                    }
                    await self.doc_status.upsert({doc_id: doc_status})

                    # Generate chunks from document
                    chunks = {
                        compute_mdhash_id(dp["content"], prefix="chunk-"): {
                            **dp,
                            "full_doc_id": doc_id,
>>>>>>> f52982d5
                        }
                        for dp in chunking_by_token_size(
                            doc["content"],
                            overlap_token_size=self.chunk_overlap_token_size,
                            max_token_size=self.chunk_token_size,
                            tiktoken_model=self.tiktoken_model_name,
                        )
                    }
<<<<<<< HEAD
                inserting_chunks.update(chunks)
            _add_chunk_keys = await self.text_chunks.filter_keys(
                list(inserting_chunks.keys())
            )
            inserting_chunks = {
                k: v for k, v in inserting_chunks.items() if k in _add_chunk_keys
            }
            if not len(inserting_chunks):
                logger.warning("All chunks are already in the storage")
                return
            logger.info(f"[New Chunks] inserting {len(inserting_chunks)} chunks")
=======

                    # Update status with chunks information
                    doc_status.update(
                        {
                            "chunks_count": len(chunks),
                            "updated_at": datetime.now().isoformat(),
                        }
                    )
                    await self.doc_status.upsert({doc_id: doc_status})

                    try:
                        # Store chunks in vector database
                        await self.chunks_vdb.upsert(chunks)

                        # Extract and store entities and relationships
                        maybe_new_kg = await extract_entities(
                            chunks,
                            knowledge_graph_inst=self.chunk_entity_relation_graph,
                            entity_vdb=self.entities_vdb,
                            relationships_vdb=self.relationships_vdb,
                            global_config=asdict(self),
                        )
>>>>>>> f52982d5

                        if maybe_new_kg is None:
                            raise Exception(
                                "Failed to extract entities and relationships"
                            )

                        self.chunk_entity_relation_graph = maybe_new_kg

                        # Store original document and chunks
                        await self.full_docs.upsert(
                            {doc_id: {"content": doc["content"]}}
                        )
                        await self.text_chunks.upsert(chunks)

                        # Update status to processed
                        doc_status.update(
                            {
                                "status": DocStatus.PROCESSED,
                                "updated_at": datetime.now().isoformat(),
                            }
                        )
                        await self.doc_status.upsert({doc_id: doc_status})

                    except Exception as e:
                        # Mark as failed if any step fails
                        doc_status.update(
                            {
                                "status": DocStatus.FAILED,
                                "error": str(e),
                                "updated_at": datetime.now().isoformat(),
                            }
                        )
                        await self.doc_status.upsert({doc_id: doc_status})
                        raise e

                except Exception as e:
                    import traceback

                    error_msg = f"Failed to process document {doc_id}: {str(e)}\n{traceback.format_exc()}"
                    logger.error(error_msg)
                    continue

                finally:
                    # Ensure all indexes are updated after each document
                    await self._insert_done()

    async def _insert_done(self):
        tasks = []
        for storage_inst in [
            self.full_docs,
            self.text_chunks,
            self.llm_response_cache,
            self.entities_vdb,
            self.relationships_vdb,
            self.chunks_vdb,
            self.chunk_entity_relation_graph,
        ]:
            if storage_inst is None:
                continue
            tasks.append(cast(StorageNameSpace, storage_inst).index_done_callback())
        await asyncio.gather(*tasks)

    def insert_custom_kg(self, custom_kg: dict):
        loop = always_get_an_event_loop()
        return loop.run_until_complete(self.ainsert_custom_kg(custom_kg))

    async def ainsert_custom_kg(self, custom_kg: dict):
        update_storage = False
        try:
            # Insert chunks into vector storage
            all_chunks_data = {}
            chunk_to_source_map = {}
            for chunk_data in custom_kg.get("chunks", []):
                chunk_content = chunk_data["content"]
                source_id = chunk_data["source_id"]
                chunk_id = compute_mdhash_id(chunk_content.strip(), prefix="chunk-")

                chunk_entry = {"content": chunk_content.strip(), "source_id": source_id}
                all_chunks_data[chunk_id] = chunk_entry
                chunk_to_source_map[source_id] = chunk_id
                update_storage = True

            if self.chunks_vdb is not None and all_chunks_data:
                await self.chunks_vdb.upsert(all_chunks_data)
            if self.text_chunks is not None and all_chunks_data:
                await self.text_chunks.upsert(all_chunks_data)

            # Insert entities into knowledge graph
            all_entities_data = []
            for entity_data in custom_kg.get("entities", []):
                entity_name = f'"{entity_data["entity_name"].upper()}"'
                entity_type = entity_data.get("entity_type", "UNKNOWN")
                description = entity_data.get("description", "No description provided")
                # source_id = entity_data["source_id"]
                source_chunk_id = entity_data.get("source_id", "UNKNOWN")
                source_id = chunk_to_source_map.get(source_chunk_id, "UNKNOWN")

                # Log if source_id is UNKNOWN
                if source_id == "UNKNOWN":
                    logger.warning(
                        f"Entity '{entity_name}' has an UNKNOWN source_id. Please check the source mapping."
                    )

                # Prepare node data
                node_data = {
                    "entity_type": entity_type,
                    "description": description,
                    "source_id": source_id,
                }
                # Insert node data into the knowledge graph
                await self.chunk_entity_relation_graph.upsert_node(
                    entity_name, node_data=node_data
                )
                node_data["entity_name"] = entity_name
                all_entities_data.append(node_data)
                update_storage = True

            # Insert relationships into knowledge graph
            all_relationships_data = []
            for relationship_data in custom_kg.get("relationships", []):
                src_id = f'"{relationship_data["src_id"].upper()}"'
                tgt_id = f'"{relationship_data["tgt_id"].upper()}"'
                description = relationship_data["description"]
                keywords = relationship_data["keywords"]
                weight = relationship_data.get("weight", 1.0)
                # source_id = relationship_data["source_id"]
                source_chunk_id = relationship_data.get("source_id", "UNKNOWN")
                source_id = chunk_to_source_map.get(source_chunk_id, "UNKNOWN")

                # Log if source_id is UNKNOWN
                if source_id == "UNKNOWN":
                    logger.warning(
                        f"Relationship from '{src_id}' to '{tgt_id}' has an UNKNOWN source_id. Please check the source mapping."
                    )

                # Check if nodes exist in the knowledge graph
                for need_insert_id in [src_id, tgt_id]:
                    if not (
                        await self.chunk_entity_relation_graph.has_node(need_insert_id)
                    ):
                        await self.chunk_entity_relation_graph.upsert_node(
                            need_insert_id,
                            node_data={
                                "source_id": source_id,
                                "description": "UNKNOWN",
                                "entity_type": "UNKNOWN",
                            },
                        )

                # Insert edge into the knowledge graph
                await self.chunk_entity_relation_graph.upsert_edge(
                    src_id,
                    tgt_id,
                    edge_data={
                        "weight": weight,
                        "description": description,
                        "keywords": keywords,
                        "source_id": source_id,
                    },
                )
                edge_data = {
                    "src_id": src_id,
                    "tgt_id": tgt_id,
                    "description": description,
                    "keywords": keywords,
                }
                all_relationships_data.append(edge_data)
                update_storage = True

            # Insert entities into vector storage if needed
            if self.entities_vdb is not None:
                data_for_vdb = {
                    compute_mdhash_id(dp["entity_name"], prefix="ent-"): {
                        "content": dp["entity_name"] + dp["description"],
                        "entity_name": dp["entity_name"],
                    }
                    for dp in all_entities_data
                }
                await self.entities_vdb.upsert(data_for_vdb)

            # Insert relationships into vector storage if needed
            if self.relationships_vdb is not None:
                data_for_vdb = {
                    compute_mdhash_id(dp["src_id"] + dp["tgt_id"], prefix="rel-"): {
                        "src_id": dp["src_id"],
                        "tgt_id": dp["tgt_id"],
                        "content": dp["keywords"]
                        + dp["src_id"]
                        + dp["tgt_id"]
                        + dp["description"],
                    }
                    for dp in all_relationships_data
                }
                await self.relationships_vdb.upsert(data_for_vdb)
        finally:
            if update_storage:
                await self._insert_done()

    def query(self, query: str, param: QueryParam = QueryParam()):
        loop = always_get_an_event_loop()
        return loop.run_until_complete(self.aquery(query, param))

    async def aquery(self, query: str, param: QueryParam = QueryParam()):
        if param.mode in ["local", "global", "hybrid"]:
            response = await kg_query(
                query,
                self.chunk_entity_relation_graph,
                self.entities_vdb,
                self.relationships_vdb,
                self.text_chunks,
                param,
                asdict(self),
                hashing_kv=self.llm_response_cache
                if self.llm_response_cache
                and hasattr(self.llm_response_cache, "global_config")
                else self.key_string_value_json_storage_cls(
                    namespace="llm_response_cache",
                    global_config=asdict(self),
                    embedding_func=None,
                ),
            )
        elif param.mode == "naive":
            response = await naive_query(
                query,
                self.chunks_vdb,
                self.text_chunks,
                param,
                asdict(self),
                hashing_kv=self.llm_response_cache
                if self.llm_response_cache
                and hasattr(self.llm_response_cache, "global_config")
                else self.key_string_value_json_storage_cls(
                    namespace="llm_response_cache",
                    global_config=asdict(self),
                    embedding_func=None,
                ),
            )
        elif param.mode == "mix":
            response = await mix_kg_vector_query(
                query,
                self.chunk_entity_relation_graph,
                self.entities_vdb,
                self.relationships_vdb,
                self.chunks_vdb,
                self.text_chunks,
                param,
                asdict(self),
                hashing_kv=self.llm_response_cache
                if self.llm_response_cache
                and hasattr(self.llm_response_cache, "global_config")
                else self.key_string_value_json_storage_cls(
                    namespace="llm_response_cache",
                    global_config=asdict(self),
                    embedding_func=None,
                ),
            )
        else:
            raise ValueError(f"Unknown mode {param.mode}")
        await self._query_done()
        return response

    async def _query_done(self):
        tasks = []
        for storage_inst in [self.llm_response_cache]:
            if storage_inst is None:
                continue
            tasks.append(cast(StorageNameSpace, storage_inst).index_done_callback())
        await asyncio.gather(*tasks)

    def delete_by_entity(self, entity_name: str):
        loop = always_get_an_event_loop()
        return loop.run_until_complete(self.adelete_by_entity(entity_name))

    async def adelete_by_entity(self, entity_name: str):
        entity_name = f'"{entity_name.upper()}"'

        try:
            await self.entities_vdb.delete_entity(entity_name)
            await self.relationships_vdb.delete_entity_relation(entity_name)
            await self.chunk_entity_relation_graph.delete_node(entity_name)

            logger.info(
                f"Entity '{entity_name}' and its relationships have been deleted."
            )
            await self._delete_by_entity_done()
        except Exception as e:
            logger.error(f"Error while deleting entity '{entity_name}': {e}")

    async def _delete_by_entity_done(self):
        tasks = []
        for storage_inst in [
            self.entities_vdb,
            self.relationships_vdb,
            self.chunk_entity_relation_graph,
        ]:
            if storage_inst is None:
                continue
            tasks.append(cast(StorageNameSpace, storage_inst).index_done_callback())
        await asyncio.gather(*tasks)

    def _get_content_summary(self, content: str, max_length: int = 100) -> str:
        """Get summary of document content

        Args:
            content: Original document content
            max_length: Maximum length of summary

        Returns:
            Truncated content with ellipsis if needed
        """
        content = content.strip()
        if len(content) <= max_length:
            return content
        return content[:max_length] + "..."

    async def get_processing_status(self) -> Dict[str, int]:
        """Get current document processing status counts

        Returns:
            Dict with counts for each status
        """
        return await self.doc_status.get_status_counts()

    async def adelete_by_doc_id(self, doc_id: str):
        """Delete a document and all its related data

        Args:
            doc_id: Document ID to delete
        """
        try:
            # 1. Get the document status and related data
            doc_status = await self.doc_status.get(doc_id)
            if not doc_status:
                logger.warning(f"Document {doc_id} not found")
                return

            logger.debug(f"Starting deletion for document {doc_id}")

            # 2. Get all related chunks
            chunks = await self.text_chunks.filter(
                lambda x: x.get("full_doc_id") == doc_id
            )
            chunk_ids = list(chunks.keys())
            logger.debug(f"Found {len(chunk_ids)} chunks to delete")

            # 3. Before deleting, check the related entities and relationships for these chunks
            for chunk_id in chunk_ids:
                # Check entities
                entities = [
                    dp
                    for dp in self.entities_vdb.client_storage["data"]
                    if dp.get("source_id") == chunk_id
                ]
                logger.debug(f"Chunk {chunk_id} has {len(entities)} related entities")

                # Check relationships
                relations = [
                    dp
                    for dp in self.relationships_vdb.client_storage["data"]
                    if dp.get("source_id") == chunk_id
                ]
                logger.debug(f"Chunk {chunk_id} has {len(relations)} related relations")

            # Continue with the original deletion process...

            # 4. Delete chunks from vector database
            if chunk_ids:
                await self.chunks_vdb.delete(chunk_ids)
                await self.text_chunks.delete(chunk_ids)

            # 5. Find and process entities and relationships that have these chunks as source
            # Get all nodes in the graph
            nodes = self.chunk_entity_relation_graph._graph.nodes(data=True)
            edges = self.chunk_entity_relation_graph._graph.edges(data=True)

            # Track which entities and relationships need to be deleted or updated
            entities_to_delete = set()
            entities_to_update = {}  # entity_name -> new_source_id
            relationships_to_delete = set()
            relationships_to_update = {}  # (src, tgt) -> new_source_id

            # Process entities
            for node, data in nodes:
                if "source_id" in data:
                    # Split source_id using GRAPH_FIELD_SEP
                    sources = set(data["source_id"].split(GRAPH_FIELD_SEP))
                    sources.difference_update(chunk_ids)
                    if not sources:
                        entities_to_delete.add(node)
                        logger.debug(
                            f"Entity {node} marked for deletion - no remaining sources"
                        )
                    else:
                        new_source_id = GRAPH_FIELD_SEP.join(sources)
                        entities_to_update[node] = new_source_id
                        logger.debug(
                            f"Entity {node} will be updated with new source_id: {new_source_id}"
                        )

            # Process relationships
            for src, tgt, data in edges:
                if "source_id" in data:
                    # Split source_id using GRAPH_FIELD_SEP
                    sources = set(data["source_id"].split(GRAPH_FIELD_SEP))
                    sources.difference_update(chunk_ids)
                    if not sources:
                        relationships_to_delete.add((src, tgt))
                        logger.debug(
                            f"Relationship {src}-{tgt} marked for deletion - no remaining sources"
                        )
                    else:
                        new_source_id = GRAPH_FIELD_SEP.join(sources)
                        relationships_to_update[(src, tgt)] = new_source_id
                        logger.debug(
                            f"Relationship {src}-{tgt} will be updated with new source_id: {new_source_id}"
                        )

            # Delete entities
            if entities_to_delete:
                for entity in entities_to_delete:
                    await self.entities_vdb.delete_entity(entity)
                    logger.debug(f"Deleted entity {entity} from vector DB")
                self.chunk_entity_relation_graph.remove_nodes(list(entities_to_delete))
                logger.debug(f"Deleted {len(entities_to_delete)} entities from graph")

            # Update entities
            for entity, new_source_id in entities_to_update.items():
                node_data = self.chunk_entity_relation_graph._graph.nodes[entity]
                node_data["source_id"] = new_source_id
                await self.chunk_entity_relation_graph.upsert_node(entity, node_data)
                logger.debug(
                    f"Updated entity {entity} with new source_id: {new_source_id}"
                )

            # Delete relationships
            if relationships_to_delete:
                for src, tgt in relationships_to_delete:
                    rel_id_0 = compute_mdhash_id(src + tgt, prefix="rel-")
                    rel_id_1 = compute_mdhash_id(tgt + src, prefix="rel-")
                    await self.relationships_vdb.delete([rel_id_0, rel_id_1])
                    logger.debug(f"Deleted relationship {src}-{tgt} from vector DB")
                self.chunk_entity_relation_graph.remove_edges(
                    list(relationships_to_delete)
                )
                logger.debug(
                    f"Deleted {len(relationships_to_delete)} relationships from graph"
                )

            # Update relationships
            for (src, tgt), new_source_id in relationships_to_update.items():
                edge_data = self.chunk_entity_relation_graph._graph.edges[src, tgt]
                edge_data["source_id"] = new_source_id
                await self.chunk_entity_relation_graph.upsert_edge(src, tgt, edge_data)
                logger.debug(
                    f"Updated relationship {src}-{tgt} with new source_id: {new_source_id}"
                )

            # 6. Delete original document and status
            await self.full_docs.delete([doc_id])
            await self.doc_status.delete([doc_id])

            # 7. Ensure all indexes are updated
            await self._insert_done()

            logger.info(
                f"Successfully deleted document {doc_id} and related data. "
                f"Deleted {len(entities_to_delete)} entities and {len(relationships_to_delete)} relationships. "
                f"Updated {len(entities_to_update)} entities and {len(relationships_to_update)} relationships."
            )

            # Add verification step
            async def verify_deletion():
                # Verify if the document has been deleted
                if await self.full_docs.get_by_id(doc_id):
                    logger.error(f"Document {doc_id} still exists in full_docs")

                # Verify if chunks have been deleted
                remaining_chunks = await self.text_chunks.filter(
                    lambda x: x.get("full_doc_id") == doc_id
                )
                if remaining_chunks:
                    logger.error(f"Found {len(remaining_chunks)} remaining chunks")

                # Verify entities and relationships
                for chunk_id in chunk_ids:
                    # Check entities
                    entities_with_chunk = [
                        dp
                        for dp in self.entities_vdb.client_storage["data"]
                        if chunk_id
                        in (dp.get("source_id") or "").split(GRAPH_FIELD_SEP)
                    ]
                    if entities_with_chunk:
                        logger.error(
                            f"Found {len(entities_with_chunk)} entities still referencing chunk {chunk_id}"
                        )

                    # Check relationships
                    relations_with_chunk = [
                        dp
                        for dp in self.relationships_vdb.client_storage["data"]
                        if chunk_id
                        in (dp.get("source_id") or "").split(GRAPH_FIELD_SEP)
                    ]
                    if relations_with_chunk:
                        logger.error(
                            f"Found {len(relations_with_chunk)} relations still referencing chunk {chunk_id}"
                        )

            await verify_deletion()

        except Exception as e:
            logger.error(f"Error while deleting document {doc_id}: {e}")

    def delete_by_doc_id(self, doc_id: str):
        """Synchronous version of adelete"""
        return asyncio.run(self.adelete_by_doc_id(doc_id))

    async def get_entity_info(
        self, entity_name: str, include_vector_data: bool = False
    ):
        """Get detailed information of an entity

        Args:
            entity_name: Entity name (no need for quotes)
            include_vector_data: Whether to include data from the vector database

        Returns:
            dict: A dictionary containing entity information, including:
                - entity_name: Entity name
                - source_id: Source document ID
                - graph_data: Complete node data from the graph database
                - vector_data: (optional) Data from the vector database
        """
        entity_name = f'"{entity_name.upper()}"'

        # Get information from the graph
        node_data = await self.chunk_entity_relation_graph.get_node(entity_name)
        source_id = node_data.get("source_id") if node_data else None

        result = {
            "entity_name": entity_name,
            "source_id": source_id,
            "graph_data": node_data,
        }

        # Optional: Get vector database information
        if include_vector_data:
            entity_id = compute_mdhash_id(entity_name, prefix="ent-")
            vector_data = self.entities_vdb._client.get([entity_id])
            result["vector_data"] = vector_data[0] if vector_data else None

        return result

    def get_entity_info_sync(self, entity_name: str, include_vector_data: bool = False):
        """Synchronous version of getting entity information

        Args:
            entity_name: Entity name (no need for quotes)
            include_vector_data: Whether to include data from the vector database
        """
        try:
            import tracemalloc

            tracemalloc.start()
            return asyncio.run(self.get_entity_info(entity_name, include_vector_data))
        finally:
            tracemalloc.stop()

    async def get_relation_info(
        self, src_entity: str, tgt_entity: str, include_vector_data: bool = False
    ):
        """Get detailed information of a relationship

        Args:
            src_entity: Source entity name (no need for quotes)
            tgt_entity: Target entity name (no need for quotes)
            include_vector_data: Whether to include data from the vector database

        Returns:
            dict: A dictionary containing relationship information, including:
                - src_entity: Source entity name
                - tgt_entity: Target entity name
                - source_id: Source document ID
                - graph_data: Complete edge data from the graph database
                - vector_data: (optional) Data from the vector database
        """
        src_entity = f'"{src_entity.upper()}"'
        tgt_entity = f'"{tgt_entity.upper()}"'

        # Get information from the graph
        edge_data = await self.chunk_entity_relation_graph.get_edge(
            src_entity, tgt_entity
        )
        source_id = edge_data.get("source_id") if edge_data else None

        result = {
            "src_entity": src_entity,
            "tgt_entity": tgt_entity,
            "source_id": source_id,
            "graph_data": edge_data,
        }

        # Optional: Get vector database information
        if include_vector_data:
            rel_id = compute_mdhash_id(src_entity + tgt_entity, prefix="rel-")
            vector_data = self.relationships_vdb._client.get([rel_id])
            result["vector_data"] = vector_data[0] if vector_data else None

        return result

    def get_relation_info_sync(
        self, src_entity: str, tgt_entity: str, include_vector_data: bool = False
    ):
        """Synchronous version of getting relationship information

        Args:
            src_entity: Source entity name (no need for quotes)
            tgt_entity: Target entity name (no need for quotes)
            include_vector_data: Whether to include data from the vector database
        """
        try:
            import tracemalloc

            tracemalloc.start()
            return asyncio.run(
                self.get_relation_info(src_entity, tgt_entity, include_vector_data)
            )
        finally:
            tracemalloc.stop()<|MERGE_RESOLUTION|>--- conflicted
+++ resolved
@@ -6,7 +6,7 @@
 from dataclasses import asdict, dataclass, field
 from datetime import datetime
 from functools import partial
-from typing import Type, cast, Dict
+from typing import Type, cast
 
 from .llm import (
     gpt_4o_mini_complete,
@@ -47,7 +47,7 @@
     JsonDocStatusStorage,
 )
 
-from .prompt import GRAPH_FIELD_SEP
+from .prompt_cn import GRAPH_FIELD_SEP
 
 # future KG integrations
 
@@ -188,7 +188,6 @@
     addon_params: dict = field(default_factory=dict)
     convert_response_to_json_func: callable = convert_response_to_json
 
-<<<<<<< HEAD
     # 自定义新增 主实体编号、名称 by bumaple 2024-12-03
     extend_entity_title: str = ''
     extend_entity_sn: str = ''
@@ -198,10 +197,9 @@
     chunk_header_level: int = 2
     # 采用实体、关系分步骤识别 True：分步骤识别 False：合并识别
     entity_relationship_extraction_step: bool = False
-=======
+
     # Add new field for document status storage type
     doc_status_storage: str = field(default="JsonDocStatusStorage")
->>>>>>> f52982d5
 
     def __post_init__(self):
         log_file = os.path.join(self.working_dir, "lightrag.log")
@@ -373,42 +371,6 @@
             for doc_id, doc in tqdm_async(
                 batch_docs.items(), desc=f"Processing batch {i//batch_size + 1}"
             ):
-<<<<<<< HEAD
-                if self.chunk_type == "markdown_header":
-                    chunks = {
-                        compute_mdhash_id(dp["content"], prefix="chunk-"): {
-                            **dp,
-                            "full_doc_id": doc_key,
-                        }
-                        for dp in chunking_by_markdown_header(
-                            doc["content"],
-                            overlap_token_size=self.chunk_overlap_token_size,
-                            max_token_size=self.chunk_token_size,
-                            extend_entity_title=self.extend_entity_title,
-                            extend_entity_sn=self.extend_entity_sn,
-                            chunk_header_level=self.chunk_header_level,
-                        )
-                    }
-                elif self.chunk_type == "markdown_text":
-                    chunks = {
-                        compute_mdhash_id(dp["content"], prefix="chunk-"): {
-                            **dp,
-                            "full_doc_id": doc_key,
-                        }
-                        for dp in chunking_by_markdown_text(
-                            doc["content"],
-                            overlap_token_size=self.chunk_overlap_token_size,
-                            max_token_size=self.chunk_token_size,
-                            extend_entity_title=self.extend_entity_title,
-                            extend_entity_sn=self.extend_entity_sn,
-                        )
-                    }
-                else:
-                    chunks = {
-                        compute_mdhash_id(dp["content"], prefix="chunk-"): {
-                            **dp,
-                            "full_doc_id": doc_key,
-=======
                 try:
                     # Update status to processing
                     doc_status = {
@@ -421,32 +383,48 @@
                     await self.doc_status.upsert({doc_id: doc_status})
 
                     # Generate chunks from document
-                    chunks = {
-                        compute_mdhash_id(dp["content"], prefix="chunk-"): {
-                            **dp,
-                            "full_doc_id": doc_id,
->>>>>>> f52982d5
+                    if self.chunk_type == "markdown_header":
+                        chunks = {
+                            compute_mdhash_id(dp["content"], prefix="chunk-"): {
+                                **dp,
+                                "full_doc_id": doc_id,
+                            }
+                            for dp in chunking_by_markdown_header(
+                                doc["content"],
+                                overlap_token_size=self.chunk_overlap_token_size,
+                                max_token_size=self.chunk_token_size,
+                                extend_entity_title=self.extend_entity_title,
+                                extend_entity_sn=self.extend_entity_sn,
+                                chunk_header_level=self.chunk_header_level,
+                            )
                         }
-                        for dp in chunking_by_token_size(
-                            doc["content"],
-                            overlap_token_size=self.chunk_overlap_token_size,
-                            max_token_size=self.chunk_token_size,
-                            tiktoken_model=self.tiktoken_model_name,
-                        )
-                    }
-<<<<<<< HEAD
-                inserting_chunks.update(chunks)
-            _add_chunk_keys = await self.text_chunks.filter_keys(
-                list(inserting_chunks.keys())
-            )
-            inserting_chunks = {
-                k: v for k, v in inserting_chunks.items() if k in _add_chunk_keys
-            }
-            if not len(inserting_chunks):
-                logger.warning("All chunks are already in the storage")
-                return
-            logger.info(f"[New Chunks] inserting {len(inserting_chunks)} chunks")
-=======
+                    elif self.chunk_type == "markdown_text":
+                        chunks = {
+                            compute_mdhash_id(dp["content"], prefix="chunk-"): {
+                                **dp,
+                                "full_doc_id": doc_id,
+                            }
+                            for dp in chunking_by_markdown_text(
+                                doc["content"],
+                                overlap_token_size=self.chunk_overlap_token_size,
+                                max_token_size=self.chunk_token_size,
+                                extend_entity_title=self.extend_entity_title,
+                                extend_entity_sn=self.extend_entity_sn,
+                            )
+                        }
+                    else:
+                        chunks = {
+                            compute_mdhash_id(dp["content"], prefix="chunk-"): {
+                                **dp,
+                                "full_doc_id": doc_id,
+                            }
+                            for dp in chunking_by_token_size(
+                                doc["content"],
+                                overlap_token_size=self.chunk_overlap_token_size,
+                                max_token_size=self.chunk_token_size,
+                                tiktoken_model=self.tiktoken_model_name,
+                            )
+                        }
 
                     # Update status with chunks information
                     doc_status.update(
@@ -469,7 +447,6 @@
                             relationships_vdb=self.relationships_vdb,
                             global_config=asdict(self),
                         )
->>>>>>> f52982d5
 
                         if maybe_new_kg is None:
                             raise Exception(
