--- conflicted
+++ resolved
@@ -1328,69 +1328,15 @@
             query=query,
             prompt=prompt,
             param=param,
-<<<<<<< HEAD
-            llm_model_func=self.llm_model_func,
-            hashing_kv=self.llm_response_cache,  # Directly use llm_response_cache
-        )
-
-        param.hl_keywords = hl_keywords
-        param.ll_keywords = ll_keywords
-
-        # ---------------------
-        # STEP 2: Final Query Logic
-        # ---------------------
-
-        # Create a new string with the prompt and the keywords
-        ll_keywords_str = ", ".join(ll_keywords)
-        hl_keywords_str = ", ".join(hl_keywords)
-        formatted_question = f"{prompt}\n\n### Keywords:\nHigh-level: {hl_keywords_str}\nLow-level: {ll_keywords_str}\n\n### Query:\n{query}"
-
-        if param.mode in ["local", "global", "hybrid"]:
-            response = await kg_query_with_keywords(
-                query=formatted_question,
-                knowledge_graph_inst=self.chunk_entity_relation_graph,
-                entities_vdb=self.entities_vdb,
-                relationships_vdb=self.relationships_vdb,
-                text_chunks_db=self.text_chunks,
-                query_param=param,
-                llm_model_func=self.llm_model_func,
-                hashing_kv=self.llm_response_cache,  # Directly use llm_response_cache
-            )
-        elif param.mode == "naive":
-            response = await naive_query(
-                query=formatted_question,
-                chunks_vdb=self.chunks_vdb,
-                text_chunks_db=self.text_chunks,
-                query_param=param,
-                llm_model_func=self.llm_model_func,
-                hashing_kv=self.llm_response_cache,  # Directly use llm_response_cache
-            )
-        elif param.mode == "mix":
-            response = await mix_kg_vector_query(
-                query=formatted_question,
-                knowledge_graph_inst=self.chunk_entity_relation_graph,
-                entities_vdb=self.entities_vdb,
-                relationships_vdb=self.relationships_vdb,
-                chunks_vdb=self.chunks_vdb,
-                text_chunks_db=self.text_chunks,
-                query_param=param,
-                llm_model_func=self.llm_model_func,
-                hashing_kv=self.llm_response_cache,  # Directly use llm_response_cache
-            )
-        else:
-            raise ValueError(f"Unknown mode {param.mode}")
-
-=======
             knowledge_graph_inst=self.chunk_entity_relation_graph,
             entities_vdb=self.entities_vdb,
             relationships_vdb=self.relationships_vdb,
             chunks_vdb=self.chunks_vdb,
             text_chunks_db=self.text_chunks,
-            global_config=asdict(self),
+            llm_model_func=self.llm_model_func,
             hashing_kv=self.llm_response_cache,
         )
 
->>>>>>> 2ffd7f91
         await self._query_done()
         return response
 
