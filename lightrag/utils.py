--- conflicted
+++ resolved
@@ -21,16 +21,13 @@
 # logger = logging.getLogger("lightrag")
 logger = loguru.logger
 
-
 # def set_logger(log_file: str):
 #     logger.setLevel(logging.DEBUG)
 #
 #     file_handler = logging.FileHandler(log_file)
 #     file_handler.setLevel(logging.DEBUG)
 #
-#     formatter = logging.Formatter(
-#         "%(asctime)s - %(name)s - %(levelname)s - %(message)s"
-#     )
+#     formatter = logging.Formatter('%(asctime)s - %(name)s - %(levelname)s - %(message)s')
 #     file_handler.setFormatter(formatter)
 #
 #     if not logger.handlers:
@@ -51,24 +48,6 @@
 
     logger.add(sink=log_file, level=log_level, rotation="1 days", retention="30 days",
                encoding="utf-8", enqueue=True, colorize=False, backtrace=True, diagnose=True)
-
-<<<<<<< HEAD
-=======
-
-def set_logger(log_file: str):
-    logger.setLevel(logging.DEBUG)
-
-    file_handler = logging.FileHandler(log_file)
-    file_handler.setLevel(logging.DEBUG)
-
-    formatter = logging.Formatter(
-        "%(asctime)s - %(name)s - %(levelname)s - %(message)s"
-    )
-    file_handler.setFormatter(formatter)
-
-    if not logger.handlers:
-        logger.addHandler(file_handler)
->>>>>>> 67c4acb4
 
 
 @dataclass
@@ -106,7 +85,6 @@
 
         return None
 
-
 def convert_response_to_json(response: str) -> dict:
     json_str = locate_json_string_body_from_string(response)
     assert json_str is not None, f"Unable to parse JSON from response: {response}"
@@ -244,7 +222,7 @@
 
 
 def save_data_to_file(data, file_name):
-    with open(file_name, "w", encoding="utf-8") as f:
+    with open(file_name, 'w', encoding='utf-8') as f:
         json.dump(data, f, ensure_ascii=False, indent=4)
 
 
@@ -346,45 +324,6 @@
 
 
 async def get_best_cached_response(
-<<<<<<< HEAD
-    hashing_kv, current_embedding, similarity_threshold=0.95
-):
-    """Get the cached response with the highest similarity"""
-    try:
-        # Get all keys
-        all_keys = await hashing_kv.all_keys()
-        max_similarity = 0
-        best_cached_response = None
-
-        # Get cached data one by one
-        for key in all_keys:
-            cache_data = await hashing_kv.get_by_id(key)
-            if cache_data is None or "embedding" not in cache_data:
-                continue
-
-            # Convert cached embedding list to ndarray
-            cached_quantized = np.frombuffer(
-                bytes.fromhex(cache_data["embedding"]), dtype=np.uint8
-            ).reshape(cache_data["embedding_shape"])
-            cached_embedding = dequantize_embedding(
-                cached_quantized,
-                cache_data["embedding_min"],
-                cache_data["embedding_max"],
-            )
-
-            similarity = cosine_similarity(current_embedding, cached_embedding)
-            if similarity > max_similarity:
-                max_similarity = similarity
-                best_cached_response = cache_data["return"]
-
-        if max_similarity > similarity_threshold:
-            return best_cached_response
-        return None
-
-    except Exception as e:
-        logger.warning(f"Error in get_best_cached_response: {e}")
-        return None
-=======
     hashing_kv,
     current_embedding,
     similarity_threshold=0.95,
@@ -436,7 +375,6 @@
         logger.info(json.dumps(log_data, ensure_ascii=False))
         return best_response
     return None
->>>>>>> 67c4acb4
 
 
 def cosine_similarity(v1, v2):
