--- conflicted
+++ resolved
@@ -282,24 +282,11 @@
         if self.namespace == "entities":
             data = []
             for item in list_data:
-<<<<<<< HEAD
-                merge_sql = SQL_TEMPLATES["upsert_entity"]
-                data.append(
-                    {
-                        "id": item["id"],
-                        "name": item["entity_name"],
-                        "content": item["content"],
-                        "content_vector": f"{item['content_vector'].tolist()}",
-                        "workspace": self.db.workspace,
-                    }
-                )
-            await self.db.execute(merge_sql, data)
-=======
                 param = {
                     "id": item["id"],
                     "name": item["entity_name"],
                     "content": item["content"],
-                    "content_vector": f"{item["content_vector"].tolist()}",
+                    "content_vector": f"{item['content_vector'].tolist()}",
                     "workspace": self.db.workspace,
                 }
                 # update entity_id if node inserted by graph_storage_instance before
@@ -312,31 +299,16 @@
             if data:
                 merge_sql = SQL_TEMPLATES["insert_entity"]
                 await self.db.execute(merge_sql, data)
->>>>>>> bfacfb97
 
         elif self.namespace == "relationships":
             data = []
             for item in list_data:
-<<<<<<< HEAD
-                merge_sql = SQL_TEMPLATES["upsert_relationship"]
-                data.append(
-                    {
-                        "id": item["id"],
-                        "source_name": item["src_id"],
-                        "target_name": item["tgt_id"],
-                        "content": item["content"],
-                        "content_vector": f"{item['content_vector'].tolist()}",
-                        "workspace": self.db.workspace,
-                    }
-                )
-            await self.db.execute(merge_sql, data)
-=======
                 param = {
                     "id": item["id"],
                     "source_name": item["src_id"],
                     "target_name": item["tgt_id"],
                     "content": item["content"],
-                    "content_vector": f"{item["content_vector"].tolist()}",
+                    "content_vector": f"{item['content_vector'].tolist()}",
                     "workspace": self.db.workspace,
                 }
                 # update relation_id if node inserted by graph_storage_instance before
@@ -484,7 +456,6 @@
             return data
         else:
             return []
->>>>>>> bfacfb97
 
 
 N_T = {
