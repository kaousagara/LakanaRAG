import os
from dataclasses import dataclass
from typing import Any, final

from lightrag.base import (
    BaseKVStorage,
)
from lightrag.utils import (
    load_json,
    logger,
    write_json,
)
from .shared_storage import (
    get_namespace_data,
    get_storage_lock,
    try_initialize_namespace,
)


@final
@dataclass
class JsonKVStorage(BaseKVStorage):
    def __post_init__(self):
        working_dir = self.global_config["working_dir"]
        self._file_name = os.path.join(working_dir, f"kv_store_{self.namespace}.json")
        self._storage_lock = get_storage_lock()
        self._data = None

    async def initialize(self):
        """Initialize storage data"""
        # check need_init must before get_namespace_data
        need_init = try_initialize_namespace(self.namespace)
        self._data = await get_namespace_data(self.namespace)
        if need_init:
            loaded_data = load_json(self._file_name) or {}
            async with self._storage_lock:
                self._data.update(loaded_data)
                logger.info(f"Load KV {self.namespace} with {len(loaded_data)} data")

    async def index_done_callback(self) -> None:
        async with self._storage_lock:
            data_dict = (
                dict(self._data) if hasattr(self._data, "_getvalue") else self._data
            )
            write_json(data_dict, self._file_name)

    async def get_by_id(self, id: str) -> dict[str, Any] | None:
        async with self._storage_lock:
            return self._data.get(id)

    async def get_by_ids(self, ids: list[str]) -> list[dict[str, Any]]:
        async with self._storage_lock:
            return [
                (
                    {k: v for k, v in self._data[id].items()}
                    if self._data.get(id, None)
                    else None
                )
                for id in ids
            ]

    async def filter_keys(self, keys: set[str]) -> set[str]:
        async with self._storage_lock:
            return set(keys) - set(self._data.keys())

    async def upsert(self, data: dict[str, dict[str, Any]]) -> None:
        logger.info(f"Inserting {len(data)} to {self.namespace}")
        if not data:
            return
        async with self._storage_lock:
            left_data = {k: v for k, v in data.items() if k not in self._data}
            self._data.update(left_data)

    async def delete(self, ids: list[str]) -> None:
<<<<<<< HEAD
        for doc_id in ids:
            self._data.pop(doc_id, None)
        await self.index_done_callback()
        
    async def drop(self) -> None:
        self._data = {}
        
    # 通过字段查询数据
    async def get_by_keys(self, keys=None):
        if keys is None:
            # 返回所有数据
            return list(self._data.items())
        # 构建查询条件,keys是一个字典，例如{"name":"John", "age":30}
        data = list(self._data.items())
        for key, value in keys.items():
            data = [
                i
                for i in data
                if key is not None and key in i[1] and i[1][key] == value
            ]
        # 返回符合条件的数据
        return data
=======
        async with self._storage_lock:
            for doc_id in ids:
                self._data.pop(doc_id, None)
        await self.index_done_callback()
>>>>>>> a27cf5a0
<|MERGE_RESOLUTION|>--- conflicted
+++ resolved
@@ -72,9 +72,9 @@
             self._data.update(left_data)
 
     async def delete(self, ids: list[str]) -> None:
-<<<<<<< HEAD
-        for doc_id in ids:
-            self._data.pop(doc_id, None)
+        async with self._storage_lock:
+            for doc_id in ids:
+                self._data.pop(doc_id, None)
         await self.index_done_callback()
         
     async def drop(self) -> None:
@@ -94,10 +94,4 @@
                 if key is not None and key in i[1] and i[1][key] == value
             ]
         # 返回符合条件的数据
-        return data
-=======
-        async with self._storage_lock:
-            for doc_id in ids:
-                self._data.pop(doc_id, None)
-        await self.index_done_callback()
->>>>>>> a27cf5a0
+        return data