--- conflicted
+++ resolved
@@ -125,9 +125,12 @@
         self._data = {}
     
     async def delete(self, ids: list[str]) -> None:
-<<<<<<< HEAD
         for id in ids:
             self._data.pop(id, None)
+        async with self._storage_lock:
+            for doc_id in ids:
+                self._data.pop(doc_id, None)
+            await set_all_update_flags(self.namespace)
         await self.index_done_callback()
         
     # 通过字段查询数据
@@ -144,11 +147,4 @@
                 if key is not None and key in i[1] and i[1][key] == value
             ]
         # 返回符合条件的数据
-        return data
-=======
-        async with self._storage_lock:
-            for doc_id in ids:
-                self._data.pop(doc_id, None)
-            await set_all_update_flags(self.namespace)
-        await self.index_done_callback()
->>>>>>> 598cc69d
+        return data