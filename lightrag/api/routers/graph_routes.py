--- conflicted
+++ resolved
@@ -2,28 +2,20 @@
 This module contains all graph-related routes for the LightRAG API.
 """
 
-<<<<<<< HEAD
 from typing import Any, Optional
 
 from fastapi import APIRouter, Depends, HTTPException
 from pydantic import BaseModel
-=======
-from typing import Optional
-from fastapi import APIRouter, Depends
->>>>>>> 3286a0d5
+
 
 from ..utils_api import get_api_key_dependency, get_auth_dependency
 
-<<<<<<< HEAD
 class DataResponse(BaseModel):
     status: str
     message: str
     data: Any
 
-router = APIRouter(tags=["graph"])
-=======
 router = APIRouter(tags=["graph"], dependencies=[Depends(get_auth_dependency())])
->>>>>>> 3286a0d5
 
 
 def create_graph_routes(rag, api_key: Optional[str] = None):
