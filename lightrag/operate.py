import asyncio
import json
import re
from tqdm.asyncio import tqdm as tqdm_async
from typing import Union
from collections import Counter, defaultdict
import warnings
from .utils import (
    logger,
    clean_str,
    compute_mdhash_id,
    decode_tokens_by_tiktoken,
    encode_string_by_tiktoken,
    is_float_regex,
    list_of_list_to_csv,
    pack_user_ass_to_openai_messages,
    split_string_by_multi_markers,
    truncate_list_by_token_size,
    process_combine_contexts,
    compute_args_hash,
    handle_cache,
    save_to_cache,
    CacheData,
)
from .base import (
    BaseGraphStorage,
    BaseKVStorage,
    BaseVectorStorage,
    TextChunkSchema,
    QueryParam,
)
import time
from .prompt_cn import GRAPH_FIELD_SEP, PROMPTS
# 引入自定义的文本分割器 bumaple 2024-12-10
from langchain_text_splitters import MarkdownHeaderTextSplitter, RecursiveCharacterTextSplitter, MarkdownTextSplitter
from langchain_core.documents import Document


def chunking_by_token_size(
    content: str, overlap_token_size=128, max_token_size=1024, tiktoken_model="gpt-4o"
):
    tokens = encode_string_by_tiktoken(content, model_name=tiktoken_model)
    results = []
    for index, start in enumerate(
        range(0, len(tokens), max_token_size - overlap_token_size)
    ):
        chunk_content = decode_tokens_by_tiktoken(
            tokens[start : start + max_token_size], model_name=tiktoken_model
        )
        results.append(
            {
                "tokens": min(max_token_size, len(tokens) - start),
                "content": chunk_content.strip(),
                "chunk_order_index": index,
            }
        )
    return results


# 引入Markdown的文本分割器 bumaple 2024-12-10
def chunking_by_markdown_header(
        content: str, overlap_token_size=128, max_token_size=1024,
        extend_entity_title: str = '',
        extend_entity_sn: str = '',
        chunk_header_level: int = 2,
):
    extend_entity_content = f"{extend_entity_sn} 《{extend_entity_title}》\n"
    results = []
    md_split_contents = _chunking_text_by_markerdown_header_loop(
        max_token_size=max_token_size,
        header_level=1,
        content=content
    )

    # 再用文本分割器再分割，控制不超过制定长度
    markdown_text_splitter = MarkdownTextSplitter(
        chunk_size=max_token_size, chunk_overlap=overlap_token_size
    )
    md_splits = markdown_text_splitter.split_documents(md_split_contents)
    chunk_order_index = 0
    for md_split in md_splits:
        chunk_content = f"{extend_entity_content}{md_split.page_content.strip()}"
        chunk_content_size = len(chunk_content)
        results.append(
            {
                "tokens": chunk_content_size,
                "content": chunk_content,
                "chunk_order_index": chunk_order_index,
            }
        )
        chunk_order_index += chunk_content_size
    return results


def _chunking_text_by_markerdown_header_loop(
        max_token_size: int,
        header_level: int,
        content: str
) -> list:
    content_splits = []
    header = str("#" * header_level)
    header_text = f"Header {header_level}"
    markdown_splitter = MarkdownHeaderTextSplitter(
        headers_to_split_on=[(header, header_text)],
        strip_headers=False,
    )
    md_splits = markdown_splitter.split_text(content)
    md_loop_splits = _chunking_list_by_markerdown_header_loop(
        max_token_size=max_token_size,
        header_level=header_level + 1,
        contents=md_splits,
    )
    content_splits.extend(md_loop_splits)
    return content_splits


def _chunking_list_by_markerdown_header_loop(
        max_token_size: int,
        header_level: int,
        contents: list
) -> list:
    content_splits = []
    for content in contents:
        # 循环判断被首次分割的内容，如果超过制定长度，再利用下级标题进行切割
        if len(content.page_content) > max_token_size:
            header_title = ''
            # 截取content.page_content第一行，判断是否是标题，如果是赋值给header_title
            header_line = content.page_content.split("\n")[0]
            header_line_is_title = re.match(r"^#{1,6}\s+.+$", header_line)
            if header_line_is_title:
                header_title = header_line.strip()

            header = str("#" * header_level)
            header_text = f"Header {header_level}"
            markdown_splitter = MarkdownHeaderTextSplitter(
                headers_to_split_on=[(header, header_text)],
                strip_headers=False,
            )
            md_splits = markdown_splitter.split_text(content.page_content)
            for idx, md_split in enumerate(md_splits):
                if idx > 0:
                    md_split.page_content = f"{header_title}\n{md_split.page_content}"
            md_loop_splits = _chunking_list_by_markerdown_header_loop(
                max_token_size=max_token_size,
                header_level=header_level + 1,
                contents=md_splits
            )
            content_splits.extend(md_loop_splits)
        else:
            content_splits.append(content)
    return content_splits


def chunking_by_markdown_text(
        content: str, overlap_token_size=128, max_token_size=1024,
        extend_entity_title: str = '',
        extend_entity_sn: str = '',
):
    extend_entity_content = f"{extend_entity_sn} 《{extend_entity_title}》\n"
    results = []
    # 用Markdown的文本分割器进行分割
    markdown_splitter = MarkdownTextSplitter(
        chunk_size=max_token_size, chunk_overlap=overlap_token_size
    )
    md_splits = markdown_splitter.split_text(content)
    chunk_order_index = 0
    for md_split in md_splits:
        chunk_content = f"{extend_entity_content}{md_split.strip()}"
        chunk_content_size = len(chunk_content)
        results.append(
            {
                "tokens": chunk_content_size,
                "content": chunk_content,
                "chunk_order_index": chunk_order_index,
            }
        )
        chunk_order_index += chunk_content_size
    return results


async def _handle_entity_relation_summary(
    entity_or_relation_name: str,
    description: str,
    global_config: dict,
) -> str:
    use_llm_func: callable = global_config["llm_model_func"]
    llm_max_tokens = global_config["llm_model_max_token_size"]
    tiktoken_model_name = global_config["tiktoken_model_name"]
    summary_max_tokens = global_config["entity_summary_to_max_tokens"]
    language = global_config["addon_params"].get(
        "language", PROMPTS["DEFAULT_LANGUAGE"]
    )

    tokens = encode_string_by_tiktoken(description, model_name=tiktoken_model_name)
    if len(tokens) < summary_max_tokens:  # No need for summary
        return description
    prompt_template = PROMPTS["summarize_entity_descriptions"]
    use_description = decode_tokens_by_tiktoken(
        tokens[:llm_max_tokens], model_name=tiktoken_model_name
    )
    context_base = dict(
        entity_name=entity_or_relation_name,
        description_list=use_description.split(GRAPH_FIELD_SEP),
        language=language,
    )
    use_prompt = prompt_template.format(**context_base)
    logger.debug(f"Trigger summary: {entity_or_relation_name}")
    summary = await use_llm_func(use_prompt, max_tokens=summary_max_tokens)
    return summary


async def _handle_single_entity_extraction(
    record_attributes: list[str],
    chunk_key: str,
):
    if len(record_attributes) < 4 or record_attributes[0] != '"entity"':
        return None
    # add this record as a node in the G
    entity_name = clean_str(record_attributes[1].upper())
    if not entity_name.strip():
        return None
    entity_type = clean_str(record_attributes[2].upper())
    entity_description = clean_str(record_attributes[3])
    entity_source_id = chunk_key
    return dict(
        entity_name=entity_name,
        entity_type=entity_type,
        description=entity_description,
        source_id=entity_source_id,
    )


async def _handle_single_relationship_extraction(
    record_attributes: list[str],
    chunk_key: str,
):
    if len(record_attributes) < 5 or record_attributes[0] != '"relationship"':
        return None
    # add this record as edge
    source = clean_str(record_attributes[1].upper())
    target = clean_str(record_attributes[2].upper())
    edge_description = clean_str(record_attributes[3])

    edge_keywords = clean_str(record_attributes[4])
    edge_source_id = chunk_key
    weight = (
        float(record_attributes[-1]) if is_float_regex(record_attributes[-1]) else 1.0
    )
    return dict(
        src_id=source,
        tgt_id=target,
        weight=weight,
        description=edge_description,
        keywords=edge_keywords,
        source_id=edge_source_id,
        metadata={"created_at": time.time()},
    )


async def _merge_nodes_then_upsert(
    entity_name: str,
    nodes_data: list[dict],
    knowledge_graph_inst: BaseGraphStorage,
    global_config: dict,
):
    already_entity_types = []
    already_source_ids = []
    already_description = []

    already_node = await knowledge_graph_inst.get_node(entity_name)
    if already_node is not None:
        already_entity_types.append(already_node["entity_type"])
        already_source_ids.extend(
            split_string_by_multi_markers(already_node["source_id"], [GRAPH_FIELD_SEP])
        )
        already_description.append(already_node["description"])

    entity_type = sorted(
        Counter(
            [dp["entity_type"] for dp in nodes_data] + already_entity_types
        ).items(),
        key=lambda x: x[1],
        reverse=True,
    )[0][0]
    description = GRAPH_FIELD_SEP.join(
        sorted(set([dp["description"] for dp in nodes_data] + already_description))
    )
    source_id = GRAPH_FIELD_SEP.join(
        set([dp["source_id"] for dp in nodes_data] + already_source_ids)
    )
    description = await _handle_entity_relation_summary(
        entity_name, description, global_config
    )
    node_data = dict(
        entity_type=entity_type,
        description=description,
        source_id=source_id,
    )
    await knowledge_graph_inst.upsert_node(
        entity_name,
        node_data=node_data,
    )
    node_data["entity_name"] = entity_name
    return node_data


async def _merge_edges_then_upsert(
    src_id: str,
    tgt_id: str,
    edges_data: list[dict],
    knowledge_graph_inst: BaseGraphStorage,
    global_config: dict,
):
    already_weights = []
    already_source_ids = []
    already_description = []
    already_keywords = []

    if await knowledge_graph_inst.has_edge(src_id, tgt_id):
        already_edge = await knowledge_graph_inst.get_edge(src_id, tgt_id)
        already_weights.append(already_edge["weight"])
        already_source_ids.extend(
            split_string_by_multi_markers(already_edge["source_id"], [GRAPH_FIELD_SEP])
        )
        already_description.append(already_edge["description"])
        already_keywords.extend(
            split_string_by_multi_markers(already_edge["keywords"], [GRAPH_FIELD_SEP])
        )

    weight = sum([dp["weight"] for dp in edges_data] + already_weights)
    description = GRAPH_FIELD_SEP.join(
        sorted(set([dp["description"] for dp in edges_data] + already_description))
    )
    keywords = GRAPH_FIELD_SEP.join(
        sorted(set([dp["keywords"] for dp in edges_data] + already_keywords))
    )
    source_id = GRAPH_FIELD_SEP.join(
        set([dp["source_id"] for dp in edges_data] + already_source_ids)
    )
    for need_insert_id in [src_id, tgt_id]:
        if not (await knowledge_graph_inst.has_node(need_insert_id)):
            await knowledge_graph_inst.upsert_node(
                need_insert_id,
                node_data={
                    "source_id": source_id,
                    "description": description,
                    "entity_type": '"UNKNOWN"',
                },
            )
    description = await _handle_entity_relation_summary(
        f"({src_id}, {tgt_id})", description, global_config
    )
    await knowledge_graph_inst.upsert_edge(
        src_id,
        tgt_id,
        edge_data=dict(
            weight=weight,
            description=description,
            keywords=keywords,
            source_id=source_id,
        ),
    )

    edge_data = dict(
        src_id=src_id,
        tgt_id=tgt_id,
        description=description,
        keywords=keywords,
    )

    return edge_data


async def extract_entities(
    chunks: dict[str, TextChunkSchema],
    knowledge_graph_inst: BaseGraphStorage,
    entity_vdb: BaseVectorStorage,
    relationships_vdb: BaseVectorStorage,
    global_config: dict,
    llm_response_cache: BaseKVStorage = None,
) -> Union[BaseGraphStorage, None]:
    use_llm_func: callable = global_config["llm_model_func"]
    entity_extract_max_gleaning = global_config["entity_extract_max_gleaning"]
    enable_llm_cache_for_entity_extract: bool = global_config[
        "enable_llm_cache_for_entity_extract"
    ]

    ordered_chunks = list(chunks.items())
    # add language and example number params to prompt
    language = global_config["addon_params"].get(
        "language", PROMPTS["DEFAULT_LANGUAGE"]
    )
    entity_types = global_config["addon_params"].get(
        "entity_types", PROMPTS["DEFAULT_ENTITY_TYPES"]
    )

    example_number = global_config["addon_params"].get("example_number", None)

    if example_number and example_number < len(PROMPTS["entity_extraction_examples"]):
        entity_examples = "\n".join(
            PROMPTS["entity_extraction_examples"][: int(example_number)]
        )
    else:
        entity_examples = "\n".join(PROMPTS["entity_extraction_examples"])
    relationship_examples = ''

    example_context_base = dict(
        tuple_delimiter=PROMPTS["DEFAULT_TUPLE_DELIMITER"],
        record_delimiter=PROMPTS["DEFAULT_RECORD_DELIMITER"],
        completion_delimiter=PROMPTS["DEFAULT_COMPLETION_DELIMITER"],
        entity_types=",".join(entity_types),
        language=language,
    )
    # add example's format
    entity_examples = entity_examples.format(**example_context_base)

    # 自定义新增 主实体编号、名称 by bumaple 2024-12-03
    extend_entity_sn = global_config["extend_entity_sn"]
    extend_entity_title = global_config["extend_entity_title"]

    entity_extract_prompt = PROMPTS["entity_extraction"]

    context_base = dict(
        tuple_delimiter=PROMPTS["DEFAULT_TUPLE_DELIMITER"],
        record_delimiter=PROMPTS["DEFAULT_RECORD_DELIMITER"],
        completion_delimiter=PROMPTS["DEFAULT_COMPLETION_DELIMITER"],
        entity_types=",".join(entity_types),
        entity_examples=entity_examples,
        # 自定义新增 主实体编号、名称 by bumaple 2024-12-03
        extend_entity_sn=extend_entity_sn,
        extend_entity_title=extend_entity_title,
        language=language,
    )
    entity_continue_prompt = PROMPTS["entiti_continue_extraction"]
    entity_if_loop_prompt = PROMPTS["entiti_if_loop_extraction"]

    already_processed = 0
    already_entities = 0
    already_relations = 0

<<<<<<< HEAD
    # 修改原函数功能，改为两步操作，先提取实体，然后根据实体提取关系。
=======
    async def _user_llm_func_with_cache(
        input_text: str, history_messages: list[dict[str, str]] = None
    ) -> str:
        if enable_llm_cache_for_entity_extract and llm_response_cache:
            need_to_restore = False
            if (
                global_config["embedding_cache_config"]
                and global_config["embedding_cache_config"]["enabled"]
            ):
                new_config = global_config.copy()
                new_config["embedding_cache_config"] = None
                new_config["enable_llm_cache"] = True
                llm_response_cache.global_config = new_config
                need_to_restore = True
            if history_messages:
                history = json.dumps(history_messages)
                _prompt = history + "\n" + input_text
            else:
                _prompt = input_text

            arg_hash = compute_args_hash(_prompt)
            cached_return, _1, _2, _3 = await handle_cache(
                llm_response_cache, arg_hash, _prompt, "default"
            )
            if need_to_restore:
                llm_response_cache.global_config = global_config
            if cached_return:
                return cached_return

            if history_messages:
                res: str = await use_llm_func(
                    input_text, history_messages=history_messages
                )
            else:
                res: str = await use_llm_func(input_text)
            await save_to_cache(
                llm_response_cache,
                CacheData(args_hash=arg_hash, content=res, prompt=_prompt),
            )
            return res

        if history_messages:
            return await use_llm_func(input_text, history_messages=history_messages)
        else:
            return await use_llm_func(input_text)

>>>>>>> 22e9f1cd
    async def _process_single_content(chunk_key_dp: tuple[str, TextChunkSchema]):
        nonlocal already_processed, already_entities, already_relations
        chunk_key = chunk_key_dp[0]
        chunk_dp = chunk_key_dp[1]
        content = chunk_dp["content"]

        # hint_prompt = entity_extract_prompt.format(**context_base, input_text=content)
        hint_prompt = entity_extract_prompt.format(
            **context_base, input_text="{input_text}"
        ).format(**context_base, input_text=content)

        final_result = await _user_llm_func_with_cache(hint_prompt)
        history = pack_user_ass_to_openai_messages(hint_prompt, final_result)
        for now_glean_index in range(entity_extract_max_gleaning):
<<<<<<< HEAD
            glean_result = await use_llm_func(entity_continue_prompt, history_messages=history)
=======
            glean_result = await _user_llm_func_with_cache(
                continue_prompt, history_messages=history
            )
>>>>>>> 22e9f1cd

            history += pack_user_ass_to_openai_messages(entity_continue_prompt, glean_result)
            final_result += glean_result
            if now_glean_index == entity_extract_max_gleaning - 1:
                break

<<<<<<< HEAD
            if_loop_result: str = await use_llm_func(
                entity_if_loop_prompt, history_messages=history
=======
            if_loop_result: str = await _user_llm_func_with_cache(
                if_loop_prompt, history_messages=history
>>>>>>> 22e9f1cd
            )
            if_loop_result = if_loop_result.strip().strip('"').strip("'").lower()
            if if_loop_result != "yes":
                break

        records = split_string_by_multi_markers(
            final_result,
            [context_base["record_delimiter"], context_base["completion_delimiter"]],
        )

        maybe_nodes = defaultdict(list)
        maybe_edges = defaultdict(list)
        for record in records:
            record = re.search(r"\((.*)\)", record)
            if record is None:
                continue
            record = record.group(1)
            record_attributes = split_string_by_multi_markers(
                record, [context_base["tuple_delimiter"]]
            )
            if_entities = await _handle_single_entity_extraction(
                record_attributes, chunk_key
            )
            if if_entities is not None:
                maybe_nodes[if_entities["entity_name"]].append(if_entities)
                continue

            if_relation = await _handle_single_relationship_extraction(
                record_attributes, chunk_key
            )
            if if_relation is not None:
                maybe_edges[(if_relation["src_id"], if_relation["tgt_id"])].append(
                    if_relation
                )
        already_processed += 1
        already_entities += len(maybe_nodes)
        already_relations += len(maybe_edges)
        now_ticks = PROMPTS["process_tickers"][
            already_processed % len(PROMPTS["process_tickers"])
        ]
        print(
            f"{now_ticks} Processed {already_processed} chunks, {already_entities} entities(duplicated), {already_relations} relations(duplicated)\r",
            end="",
            flush=True,
        )
        return dict(maybe_nodes), dict(maybe_edges)

    results = []
    for result in tqdm_async(
        asyncio.as_completed([_process_single_content(c) for c in ordered_chunks]),
        total=len(ordered_chunks),
        desc="Extracting entities from chunks",
        unit="chunk",
    ):
        results.append(await result)

    maybe_nodes = defaultdict(list)
    maybe_edges = defaultdict(list)
    for m_nodes, m_edges in results:
        for k, v in m_nodes.items():
            maybe_nodes[k].extend(v)
        for k, v in m_edges.items():
            maybe_edges[tuple(sorted(k))].extend(v)
    logger.info("Inserting entities into storage...")
    all_entities_data = []
    for result in tqdm_async(
        asyncio.as_completed(
            [
                _merge_nodes_then_upsert(k, v, knowledge_graph_inst, global_config)
                for k, v in maybe_nodes.items()
            ]
        ),
        total=len(maybe_nodes),
        desc="Inserting entities",
        unit="entity",
    ):
        all_entities_data.append(await result)

    logger.info("Inserting relationships into storage...")
    all_relationships_data = []
    for result in tqdm_async(
        asyncio.as_completed(
            [
                _merge_edges_then_upsert(
                    k[0], k[1], v, knowledge_graph_inst, global_config
                )
                for k, v in maybe_edges.items()
            ]
        ),
        total=len(maybe_edges),
        desc="Inserting relationships",
        unit="relationship",
    ):
        all_relationships_data.append(await result)

    if not len(all_entities_data) and not len(all_relationships_data):
        logger.warning(
            "Didn't extract any entities and relationships, maybe your LLM is not working"
        )
        return None

    if not len(all_entities_data):
        logger.warning("Didn't extract any entities")
    if not len(all_relationships_data):
        logger.warning("Didn't extract any relationships")

    if entity_vdb is not None:
        data_for_vdb = {
            compute_mdhash_id(dp["entity_name"], prefix="ent-"): {
                "content": dp["entity_name"] + dp["description"],
                "entity_name": dp["entity_name"],
            }
            for dp in all_entities_data
        }
        await entity_vdb.upsert(data_for_vdb)

    if relationships_vdb is not None:
        data_for_vdb = {
            compute_mdhash_id(dp["src_id"] + dp["tgt_id"], prefix="rel-"): {
                "src_id": dp["src_id"],
                "tgt_id": dp["tgt_id"],
                "content": dp["keywords"]
                + dp["src_id"]
                + dp["tgt_id"]
                + dp["description"],
                "metadata": {
                    "created_at": dp.get("metadata", {}).get("created_at", time.time())
                },
            }
            for dp in all_relationships_data
        }
        await relationships_vdb.upsert(data_for_vdb)

    return knowledge_graph_inst


async def kg_query(
    query,
    knowledge_graph_inst: BaseGraphStorage,
    entities_vdb: BaseVectorStorage,
    relationships_vdb: BaseVectorStorage,
    text_chunks_db: BaseKVStorage[TextChunkSchema],
    query_param: QueryParam,
    global_config: dict,
    hashing_kv: BaseKVStorage = None,
) -> str:
    # Handle cache
    use_model_func = global_config["llm_model_func"]
    args_hash = compute_args_hash(query_param.mode, query)
    cached_response, quantized, min_val, max_val = await handle_cache(
        hashing_kv, args_hash, query, query_param.mode
    )
    if cached_response is not None:
        return cached_response

    example_number = global_config["addon_params"].get("example_number", None)
    if example_number and example_number < len(PROMPTS["keywords_extraction_examples"]):
        examples = "\n".join(
            PROMPTS["keywords_extraction_examples"][: int(example_number)]
        )
    else:
        examples = "\n".join(PROMPTS["keywords_extraction_examples"])
    language = global_config["addon_params"].get(
        "language", PROMPTS["DEFAULT_LANGUAGE"]
    )

    # Set mode
    if query_param.mode not in ["local", "global", "hybrid"]:
        logger.error(f"Unknown mode {query_param.mode} in kg_query")
        return PROMPTS["fail_response"]

    # LLM generate keywords
    kw_prompt_temp = PROMPTS["keywords_extraction"]
    kw_prompt = kw_prompt_temp.format(query=query, examples=examples, language=language)
    result = await use_model_func(kw_prompt, keyword_extraction=True)
    logger.info("kw_prompt result:")
    print(result)
    try:
        # json_text = locate_json_string_body_from_string(result) # handled in use_model_func
        match = re.search(r"\{.*\}", result, re.DOTALL)
        if match:
            result = match.group(0)
            keywords_data = json.loads(result)

            hl_keywords = keywords_data.get("high_level_keywords", [])
            ll_keywords = keywords_data.get("low_level_keywords", [])
        else:
            logger.error("No JSON-like structure found in the result.")
            return PROMPTS["fail_response"]

    # Handle parsing error
    except json.JSONDecodeError as e:
        print(f"JSON parsing error: {e} {result}")
        return PROMPTS["fail_response"]

    # Handdle keywords missing
    if hl_keywords == [] and ll_keywords == []:
        logger.warning("low_level_keywords and high_level_keywords is empty")
        return PROMPTS["fail_response"]
    if ll_keywords == [] and query_param.mode in ["local", "hybrid"]:
        logger.warning("low_level_keywords is empty")
        return PROMPTS["fail_response"]
    else:
        ll_keywords = ", ".join(ll_keywords)
    if hl_keywords == [] and query_param.mode in ["global", "hybrid"]:
        logger.warning("high_level_keywords is empty")
        return PROMPTS["fail_response"]
    else:
        hl_keywords = ", ".join(hl_keywords)

    # Build context
    keywords = [ll_keywords, hl_keywords]
    context = await _build_query_context(
        keywords,
        knowledge_graph_inst,
        entities_vdb,
        relationships_vdb,
        text_chunks_db,
        query_param,
    )

    if query_param.only_need_context:
        return context
    if context is None:
        return PROMPTS["fail_response"]
    sys_prompt_temp = PROMPTS["rag_response"]
    sys_prompt = sys_prompt_temp.format(
        context_data=context, response_type=query_param.response_type
    )
    if query_param.only_need_prompt:
        return sys_prompt
    response = await use_model_func(
        query,
        system_prompt=sys_prompt,
        stream=query_param.stream,
    )
    if isinstance(response, str) and len(response) > len(sys_prompt):
        response = (
            response.replace(sys_prompt, "")
            .replace("user", "")
            .replace("model", "")
            .replace(query, "")
            .replace("<system>", "")
            .replace("</system>", "")
            .strip()
        )

    # Save to cache
    await save_to_cache(
        hashing_kv,
        CacheData(
            args_hash=args_hash,
            content=response,
            prompt=query,
            quantized=quantized,
            min_val=min_val,
            max_val=max_val,
            mode=query_param.mode,
        ),
    )
    return response


async def _build_query_context(
    query: list,
    knowledge_graph_inst: BaseGraphStorage,
    entities_vdb: BaseVectorStorage,
    relationships_vdb: BaseVectorStorage,
    text_chunks_db: BaseKVStorage[TextChunkSchema],
    query_param: QueryParam,
):
    # ll_entities_context, ll_relations_context, ll_text_units_context = "", "", ""
    # hl_entities_context, hl_relations_context, hl_text_units_context = "", "", ""

    ll_kewwords, hl_keywrds = query[0], query[1]
    if query_param.mode in ["local", "hybrid"]:
        if ll_kewwords == "":
            ll_entities_context, ll_relations_context, ll_text_units_context = (
                "",
                "",
                "",
            )
            warnings.warn(
                "Low Level context is None. Return empty Low entity/relationship/source"
            )
            query_param.mode = "global"
        else:
            (
                ll_entities_context,
                ll_relations_context,
                ll_text_units_context,
            ) = await _get_node_data(
                ll_kewwords,
                knowledge_graph_inst,
                entities_vdb,
                text_chunks_db,
                query_param,
            )
    if query_param.mode in ["global", "hybrid"]:
        if hl_keywrds == "":
            hl_entities_context, hl_relations_context, hl_text_units_context = (
                "",
                "",
                "",
            )
            warnings.warn(
                "High Level context is None. Return empty High entity/relationship/source"
            )
            query_param.mode = "local"
        else:
            (
                hl_entities_context,
                hl_relations_context,
                hl_text_units_context,
            ) = await _get_edge_data(
                hl_keywrds,
                knowledge_graph_inst,
                relationships_vdb,
                text_chunks_db,
                query_param,
            )
            if (
                hl_entities_context == ""
                and hl_relations_context == ""
                and hl_text_units_context == ""
            ):
                logger.warn("No high level context found. Switching to local mode.")
                query_param.mode = "local"
    if query_param.mode == "hybrid":
        entities_context, relations_context, text_units_context = combine_contexts(
            [hl_entities_context, ll_entities_context],
            [hl_relations_context, ll_relations_context],
            [hl_text_units_context, ll_text_units_context],
        )
    elif query_param.mode == "local":
        entities_context, relations_context, text_units_context = (
            ll_entities_context,
            ll_relations_context,
            ll_text_units_context,
        )
    elif query_param.mode == "global":
        entities_context, relations_context, text_units_context = (
            hl_entities_context,
            hl_relations_context,
            hl_text_units_context,
        )
    return f"""
-----Entities-----
```csv
{entities_context}
```
-----Relationships-----
```csv
{relations_context}
```
-----Sources-----
```csv
{text_units_context}
```
"""


async def _get_node_data(
    query,
    knowledge_graph_inst: BaseGraphStorage,
    entities_vdb: BaseVectorStorage,
    text_chunks_db: BaseKVStorage[TextChunkSchema],
    query_param: QueryParam,
):
    # get similar entities
    results = await entities_vdb.query(query, top_k=query_param.top_k)
    if not len(results):
        return "", "", ""
    # get entity information
    node_datas = await asyncio.gather(
        *[knowledge_graph_inst.get_node(r["entity_name"]) for r in results]
    )
    if not all([n is not None for n in node_datas]):
        logger.warning("Some nodes are missing, maybe the storage is damaged")

    # get entity degree
    node_degrees = await asyncio.gather(
        *[knowledge_graph_inst.node_degree(r["entity_name"]) for r in results]
    )
    node_datas = [
        {**n, "entity_name": k["entity_name"], "rank": d}
        for k, n, d in zip(results, node_datas, node_degrees)
        if n is not None
    ]  # what is this text_chunks_db doing.  dont remember it in airvx.  check the diagram.
    # get entitytext chunk
    use_text_units = await _find_most_related_text_unit_from_entities(
        node_datas, query_param, text_chunks_db, knowledge_graph_inst
    )
    # get relate edges
    use_relations = await _find_most_related_edges_from_entities(
        node_datas, query_param, knowledge_graph_inst
    )
    logger.info(
        f"Local query uses {len(node_datas)} entites, {len(use_relations)} relations, {len(use_text_units)} text units"
    )

    # build prompt
    entites_section_list = [["id", "entity", "type", "description", "rank"]]
    for i, n in enumerate(node_datas):
        entites_section_list.append(
            [
                i,
                n["entity_name"],
                n.get("entity_type", "UNKNOWN"),
                n.get("description", "UNKNOWN"),
                n["rank"],
            ]
        )
    entities_context = list_of_list_to_csv(entites_section_list)

    relations_section_list = [
        [
            "id",
            "source",
            "target",
            "description",
            "keywords",
            "weight",
            "rank",
            "created_at",
        ]
    ]
    for i, e in enumerate(use_relations):
        created_at = e.get("created_at", "UNKNOWN")
        # Convert timestamp to readable format
        if isinstance(created_at, (int, float)):
            created_at = time.strftime("%Y-%m-%d %H:%M:%S", time.localtime(created_at))
        relations_section_list.append(
            [
                i,
                e["src_tgt"][0],
                e["src_tgt"][1],
                e["description"],
                e["keywords"],
                e["weight"],
                e["rank"],
                created_at,
            ]
        )
    relations_context = list_of_list_to_csv(relations_section_list)

    text_units_section_list = [["id", "content"]]
    for i, t in enumerate(use_text_units):
        text_units_section_list.append([i, t["content"]])
    text_units_context = list_of_list_to_csv(text_units_section_list)
    return entities_context, relations_context, text_units_context


async def _find_most_related_text_unit_from_entities(
    node_datas: list[dict],
    query_param: QueryParam,
    text_chunks_db: BaseKVStorage[TextChunkSchema],
    knowledge_graph_inst: BaseGraphStorage,
):
    text_units = [
        split_string_by_multi_markers(dp["source_id"], [GRAPH_FIELD_SEP])
        for dp in node_datas
    ]
    edges = await asyncio.gather(
        *[knowledge_graph_inst.get_node_edges(dp["entity_name"]) for dp in node_datas]
    )
    all_one_hop_nodes = set()
    for this_edges in edges:
        if not this_edges:
            continue
        all_one_hop_nodes.update([e[1] for e in this_edges])

    all_one_hop_nodes = list(all_one_hop_nodes)
    all_one_hop_nodes_data = await asyncio.gather(
        *[knowledge_graph_inst.get_node(e) for e in all_one_hop_nodes]
    )

    # Add null check for node data
    all_one_hop_text_units_lookup = {
        k: set(split_string_by_multi_markers(v["source_id"], [GRAPH_FIELD_SEP]))
        for k, v in zip(all_one_hop_nodes, all_one_hop_nodes_data)
        if v is not None and "source_id" in v  # Add source_id check
    }

    all_text_units_lookup = {}
    for index, (this_text_units, this_edges) in enumerate(zip(text_units, edges)):
        for c_id in this_text_units:
            if c_id not in all_text_units_lookup:
                all_text_units_lookup[c_id] = {
                    "data": await text_chunks_db.get_by_id(c_id),
                    "order": index,
                    "relation_counts": 0,
                }

            if this_edges:
                for e in this_edges:
                    if (
                        e[1] in all_one_hop_text_units_lookup
                        and c_id in all_one_hop_text_units_lookup[e[1]]
                    ):
                        all_text_units_lookup[c_id]["relation_counts"] += 1

    # Filter out None values and ensure data has content
    all_text_units = [
        {"id": k, **v}
        for k, v in all_text_units_lookup.items()
        if v is not None and v.get("data") is not None and "content" in v["data"]
    ]

    if not all_text_units:
        logger.warning("No valid text units found")
        return []

    all_text_units = sorted(
        all_text_units, key=lambda x: (x["order"], -x["relation_counts"])
    )

    all_text_units = truncate_list_by_token_size(
        all_text_units,
        key=lambda x: x["data"]["content"],
        max_token_size=query_param.max_token_for_text_unit,
    )

    all_text_units = [t["data"] for t in all_text_units]
    return all_text_units


async def _find_most_related_edges_from_entities(
    node_datas: list[dict],
    query_param: QueryParam,
    knowledge_graph_inst: BaseGraphStorage,
):
    all_related_edges = await asyncio.gather(
        *[knowledge_graph_inst.get_node_edges(dp["entity_name"]) for dp in node_datas]
    )
    all_edges = []
    seen = set()

    for this_edges in all_related_edges:
        for e in this_edges:
            sorted_edge = tuple(sorted(e))
            if sorted_edge not in seen:
                seen.add(sorted_edge)
                all_edges.append(sorted_edge)

    all_edges_pack = await asyncio.gather(
        *[knowledge_graph_inst.get_edge(e[0], e[1]) for e in all_edges]
    )
    all_edges_degree = await asyncio.gather(
        *[knowledge_graph_inst.edge_degree(e[0], e[1]) for e in all_edges]
    )
    all_edges_data = [
        {"src_tgt": k, "rank": d, **v}
        for k, v, d in zip(all_edges, all_edges_pack, all_edges_degree)
        if v is not None
    ]
    all_edges_data = sorted(
        all_edges_data, key=lambda x: (x["rank"], x["weight"]), reverse=True
    )
    all_edges_data = truncate_list_by_token_size(
        all_edges_data,
        key=lambda x: x["description"],
        max_token_size=query_param.max_token_for_global_context,
    )
    return all_edges_data


async def _get_edge_data(
    keywords,
    knowledge_graph_inst: BaseGraphStorage,
    relationships_vdb: BaseVectorStorage,
    text_chunks_db: BaseKVStorage[TextChunkSchema],
    query_param: QueryParam,
):
    results = await relationships_vdb.query(keywords, top_k=query_param.top_k)

    if not len(results):
        return "", "", ""

    edge_datas = await asyncio.gather(
        *[knowledge_graph_inst.get_edge(r["src_id"], r["tgt_id"]) for r in results]
    )

    if not all([n is not None for n in edge_datas]):
        logger.warning("Some edges are missing, maybe the storage is damaged")
    edge_degree = await asyncio.gather(
        *[knowledge_graph_inst.edge_degree(r["src_id"], r["tgt_id"]) for r in results]
    )
    edge_datas = [
        {
            "src_id": k["src_id"],
            "tgt_id": k["tgt_id"],
            "rank": d,
            "created_at": k.get("__created_at__", None),  # 从 KV 存储中获取时间元数据
            **v,
        }
        for k, v, d in zip(results, edge_datas, edge_degree)
        if v is not None
    ]
    edge_datas = sorted(
        edge_datas, key=lambda x: (x["rank"], x["weight"]), reverse=True
    )
    edge_datas = truncate_list_by_token_size(
        edge_datas,
        key=lambda x: x["description"],
        max_token_size=query_param.max_token_for_global_context,
    )

    use_entities = await _find_most_related_entities_from_relationships(
        edge_datas, query_param, knowledge_graph_inst
    )
    use_text_units = await _find_related_text_unit_from_relationships(
        edge_datas, query_param, text_chunks_db, knowledge_graph_inst
    )
    logger.info(
        f"Global query uses {len(use_entities)} entites, {len(edge_datas)} relations, {len(use_text_units)} text units"
    )

    relations_section_list = [
        [
            "id",
            "source",
            "target",
            "description",
            "keywords",
            "weight",
            "rank",
            "created_at",
        ]
    ]
    for i, e in enumerate(edge_datas):
        created_at = e.get("created_at", "Unknown")
        # Convert timestamp to readable format
        if isinstance(created_at, (int, float)):
            created_at = time.strftime("%Y-%m-%d %H:%M:%S", time.localtime(created_at))
        relations_section_list.append(
            [
                i,
                e["src_id"],
                e["tgt_id"],
                e["description"],
                e["keywords"],
                e["weight"],
                e["rank"],
                created_at,
            ]
        )
    relations_context = list_of_list_to_csv(relations_section_list)

    entites_section_list = [["id", "entity", "type", "description", "rank"]]
    for i, n in enumerate(use_entities):
        entites_section_list.append(
            [
                i,
                n["entity_name"],
                n.get("entity_type", "UNKNOWN"),
                n.get("description", "UNKNOWN"),
                n["rank"],
            ]
        )
    entities_context = list_of_list_to_csv(entites_section_list)

    text_units_section_list = [["id", "content"]]
    for i, t in enumerate(use_text_units):
        text_units_section_list.append([i, t["content"]])
    text_units_context = list_of_list_to_csv(text_units_section_list)
    return entities_context, relations_context, text_units_context


async def _find_most_related_entities_from_relationships(
    edge_datas: list[dict],
    query_param: QueryParam,
    knowledge_graph_inst: BaseGraphStorage,
):
    entity_names = []
    seen = set()

    for e in edge_datas:
        if e["src_id"] not in seen:
            entity_names.append(e["src_id"])
            seen.add(e["src_id"])
        if e["tgt_id"] not in seen:
            entity_names.append(e["tgt_id"])
            seen.add(e["tgt_id"])

    node_datas = await asyncio.gather(
        *[knowledge_graph_inst.get_node(entity_name) for entity_name in entity_names]
    )

    node_degrees = await asyncio.gather(
        *[knowledge_graph_inst.node_degree(entity_name) for entity_name in entity_names]
    )
    node_datas = [
        {**n, "entity_name": k, "rank": d}
        for k, n, d in zip(entity_names, node_datas, node_degrees)
    ]

    node_datas = truncate_list_by_token_size(
        node_datas,
        key=lambda x: x["description"],
        max_token_size=query_param.max_token_for_local_context,
    )

    return node_datas


async def _find_related_text_unit_from_relationships(
    edge_datas: list[dict],
    query_param: QueryParam,
    text_chunks_db: BaseKVStorage[TextChunkSchema],
    knowledge_graph_inst: BaseGraphStorage,
):
    text_units = [
        split_string_by_multi_markers(dp["source_id"], [GRAPH_FIELD_SEP])
        for dp in edge_datas
    ]
    all_text_units_lookup = {}

    for index, unit_list in enumerate(text_units):
        for c_id in unit_list:
            if c_id not in all_text_units_lookup:
                chunk_data = await text_chunks_db.get_by_id(c_id)
                # Only store valid data
                if chunk_data is not None and "content" in chunk_data:
                    all_text_units_lookup[c_id] = {
                        "data": chunk_data,
                        "order": index,
                    }

    if not all_text_units_lookup:
        logger.warning("No valid text chunks found")
        return []

    all_text_units = [{"id": k, **v} for k, v in all_text_units_lookup.items()]
    all_text_units = sorted(all_text_units, key=lambda x: x["order"])

    # Ensure all text chunks have content
    valid_text_units = [
        t for t in all_text_units if t["data"] is not None and "content" in t["data"]
    ]

    if not valid_text_units:
        logger.warning("No valid text chunks after filtering")
        return []

    truncated_text_units = truncate_list_by_token_size(
        valid_text_units,
        key=lambda x: x["data"]["content"],
        max_token_size=query_param.max_token_for_text_unit,
    )

    all_text_units: list[TextChunkSchema] = [t["data"] for t in truncated_text_units]

    return all_text_units


def combine_contexts(entities, relationships, sources):
    # Function to extract entities, relationships, and sources from context strings
    hl_entities, ll_entities = entities[0], entities[1]
    hl_relationships, ll_relationships = relationships[0], relationships[1]
    hl_sources, ll_sources = sources[0], sources[1]
    # Combine and deduplicate the entities
    combined_entities = process_combine_contexts(hl_entities, ll_entities)

    # Combine and deduplicate the relationships
    combined_relationships = process_combine_contexts(
        hl_relationships, ll_relationships
    )

    # Combine and deduplicate the sources
    combined_sources = process_combine_contexts(hl_sources, ll_sources)

    return combined_entities, combined_relationships, combined_sources


async def naive_query(
    query,
    chunks_vdb: BaseVectorStorage,
    text_chunks_db: BaseKVStorage[TextChunkSchema],
    query_param: QueryParam,
    global_config: dict,
    hashing_kv: BaseKVStorage = None,
):
    # Handle cache
    use_model_func = global_config["llm_model_func"]
    args_hash = compute_args_hash(query_param.mode, query)
    cached_response, quantized, min_val, max_val = await handle_cache(
        hashing_kv, args_hash, query, query_param.mode
    )
    if cached_response is not None:
        return cached_response

    results = await chunks_vdb.query(query, top_k=query_param.top_k)
    if not len(results):
        return PROMPTS["fail_response"]

    chunks_ids = [r["id"] for r in results]
    chunks = await text_chunks_db.get_by_ids(chunks_ids)

    # Filter out invalid chunks
    valid_chunks = [
        chunk for chunk in chunks if chunk is not None and "content" in chunk
    ]

    if not valid_chunks:
        logger.warning("No valid chunks found after filtering")
        return PROMPTS["fail_response"]

    maybe_trun_chunks = truncate_list_by_token_size(
        valid_chunks,
        key=lambda x: x["content"],
        max_token_size=query_param.max_token_for_text_unit,
    )

    if not maybe_trun_chunks:
        logger.warning("No chunks left after truncation")
        return PROMPTS["fail_response"]

    logger.info(f"Truncate {len(chunks)} to {len(maybe_trun_chunks)} chunks")
    section = "\n--New Chunk--\n".join([c["content"] for c in maybe_trun_chunks])

    if query_param.only_need_context:
        return section

    sys_prompt_temp = PROMPTS["naive_rag_response"]
    sys_prompt = sys_prompt_temp.format(
        content_data=section, response_type=query_param.response_type
    )

    if query_param.only_need_prompt:
        return sys_prompt

    response = await use_model_func(
        query,
        system_prompt=sys_prompt,
    )

    if len(response) > len(sys_prompt):
        response = (
            response[len(sys_prompt) :]
            .replace(sys_prompt, "")
            .replace("user", "")
            .replace("model", "")
            .replace(query, "")
            .replace("<system>", "")
            .replace("</system>", "")
            .strip()
        )

    # Save to cache
    await save_to_cache(
        hashing_kv,
        CacheData(
            args_hash=args_hash,
            content=response,
            prompt=query,
            quantized=quantized,
            min_val=min_val,
            max_val=max_val,
            mode=query_param.mode,
        ),
    )

    return response


async def mix_kg_vector_query(
    query,
    knowledge_graph_inst: BaseGraphStorage,
    entities_vdb: BaseVectorStorage,
    relationships_vdb: BaseVectorStorage,
    chunks_vdb: BaseVectorStorage,
    text_chunks_db: BaseKVStorage[TextChunkSchema],
    query_param: QueryParam,
    global_config: dict,
    hashing_kv: BaseKVStorage = None,
) -> str:
    """
    Hybrid retrieval implementation combining knowledge graph and vector search.

    This function performs a hybrid search by:
    1. Extracting semantic information from knowledge graph
    2. Retrieving relevant text chunks through vector similarity
    3. Combining both results for comprehensive answer generation
    """
    # 1. Cache handling
    use_model_func = global_config["llm_model_func"]
    args_hash = compute_args_hash("mix", query)
    cached_response, quantized, min_val, max_val = await handle_cache(
        hashing_kv, args_hash, query, "mix"
    )
    if cached_response is not None:
        return cached_response

    # 2. Execute knowledge graph and vector searches in parallel
    async def get_kg_context():
        try:
            # Reuse keyword extraction logic from kg_query
            example_number = global_config["addon_params"].get("example_number", None)
            if example_number and example_number < len(
                PROMPTS["keywords_extraction_examples"]
            ):
                examples = "\n".join(
                    PROMPTS["keywords_extraction_examples"][: int(example_number)]
                )
            else:
                examples = "\n".join(PROMPTS["keywords_extraction_examples"])

            language = global_config["addon_params"].get(
                "language", PROMPTS["DEFAULT_LANGUAGE"]
            )

            # Extract keywords using LLM
            kw_prompt = PROMPTS["keywords_extraction"].format(
                query=query, examples=examples, language=language
            )
            result = await use_model_func(kw_prompt, keyword_extraction=True)

            match = re.search(r"\{.*\}", result, re.DOTALL)
            if not match:
                logger.warning(
                    "No JSON-like structure found in keywords extraction result"
                )
                return None

            result = match.group(0)
            keywords_data = json.loads(result)
            hl_keywords = keywords_data.get("high_level_keywords", [])
            ll_keywords = keywords_data.get("low_level_keywords", [])

            if not hl_keywords and not ll_keywords:
                logger.warning("Both high-level and low-level keywords are empty")
                return None

            # Convert keyword lists to strings
            ll_keywords_str = ", ".join(ll_keywords) if ll_keywords else ""
            hl_keywords_str = ", ".join(hl_keywords) if hl_keywords else ""

            # Set query mode based on available keywords
            if not ll_keywords_str and not hl_keywords_str:
                return None
            elif not ll_keywords_str:
                query_param.mode = "global"
            elif not hl_keywords_str:
                query_param.mode = "local"
            else:
                query_param.mode = "hybrid"

            # Build knowledge graph context
            context = await _build_query_context(
                [ll_keywords_str, hl_keywords_str],
                knowledge_graph_inst,
                entities_vdb,
                relationships_vdb,
                text_chunks_db,
                query_param,
            )

            return context

        except Exception as e:
            logger.error(f"Error in get_kg_context: {str(e)}")
            return None

    async def get_vector_context():
        # Reuse vector search logic from naive_query
        try:
            # Reduce top_k for vector search in hybrid mode since we have structured information from KG
            mix_topk = min(10, query_param.top_k)
            results = await chunks_vdb.query(query, top_k=mix_topk)
            if not results:
                return None

            chunks_ids = [r["id"] for r in results]
            chunks = await text_chunks_db.get_by_ids(chunks_ids)

            valid_chunks = []
            for chunk, result in zip(chunks, results):
                if chunk is not None and "content" in chunk:
                    # Merge chunk content and time metadata
                    chunk_with_time = {
                        "content": chunk["content"],
                        "created_at": result.get("created_at", None),
                    }
                    valid_chunks.append(chunk_with_time)

            if not valid_chunks:
                return None

            maybe_trun_chunks = truncate_list_by_token_size(
                valid_chunks,
                key=lambda x: x["content"],
                max_token_size=query_param.max_token_for_text_unit,
            )

            if not maybe_trun_chunks:
                return None

            # Include time information in content
            formatted_chunks = []
            for c in maybe_trun_chunks:
                chunk_text = c["content"]
                if c["created_at"]:
                    chunk_text = f"[Created at: {time.strftime('%Y-%m-%d %H:%M:%S', time.localtime(c['created_at']))}]\n{chunk_text}"
                formatted_chunks.append(chunk_text)

            return "\n--New Chunk--\n".join(formatted_chunks)
        except Exception as e:
            logger.error(f"Error in get_vector_context: {e}")
            return None

    # 3. Execute both retrievals in parallel
    kg_context, vector_context = await asyncio.gather(
        get_kg_context(), get_vector_context()
    )

    # 4. Merge contexts
    if kg_context is None and vector_context is None:
        return PROMPTS["fail_response"]

    if query_param.only_need_context:
        return {"kg_context": kg_context, "vector_context": vector_context}

    # 5. Construct hybrid prompt
    sys_prompt = PROMPTS["mix_rag_response"].format(
        kg_context=kg_context
        if kg_context
        else "No relevant knowledge graph information found",
        vector_context=vector_context
        if vector_context
        else "No relevant text information found",
        response_type=query_param.response_type,
    )

    if query_param.only_need_prompt:
        return sys_prompt

    # 6. Generate response
    response = await use_model_func(
        query,
        system_prompt=sys_prompt,
        stream=query_param.stream,
    )

    if isinstance(response, str) and len(response) > len(sys_prompt):
        response = (
            response.replace(sys_prompt, "")
            .replace("user", "")
            .replace("model", "")
            .replace(query, "")
            .replace("<system>", "")
            .replace("</system>", "")
            .strip()
        )

    # 7. Save cache
    await save_to_cache(
        hashing_kv,
        CacheData(
            args_hash=args_hash,
            content=response,
            prompt=query,
            quantized=quantized,
            min_val=min_val,
            max_val=max_val,
            mode="mix",
        ),
    )

    return response<|MERGE_RESOLUTION|>--- conflicted
+++ resolved
@@ -393,16 +393,13 @@
     entity_types = global_config["addon_params"].get(
         "entity_types", PROMPTS["DEFAULT_ENTITY_TYPES"]
     )
-
     example_number = global_config["addon_params"].get("example_number", None)
-
     if example_number and example_number < len(PROMPTS["entity_extraction_examples"]):
-        entity_examples = "\n".join(
+        examples = "\n".join(
             PROMPTS["entity_extraction_examples"][: int(example_number)]
         )
     else:
-        entity_examples = "\n".join(PROMPTS["entity_extraction_examples"])
-    relationship_examples = ''
+        examples = "\n".join(PROMPTS["entity_extraction_examples"])
 
     example_context_base = dict(
         tuple_delimiter=PROMPTS["DEFAULT_TUPLE_DELIMITER"],
@@ -412,35 +409,32 @@
         language=language,
     )
     # add example's format
-    entity_examples = entity_examples.format(**example_context_base)
+    examples = examples.format(**example_context_base)
 
     # 自定义新增 主实体编号、名称 by bumaple 2024-12-03
     extend_entity_sn = global_config["extend_entity_sn"]
     extend_entity_title = global_config["extend_entity_title"]
 
     entity_extract_prompt = PROMPTS["entity_extraction"]
-
     context_base = dict(
         tuple_delimiter=PROMPTS["DEFAULT_TUPLE_DELIMITER"],
         record_delimiter=PROMPTS["DEFAULT_RECORD_DELIMITER"],
         completion_delimiter=PROMPTS["DEFAULT_COMPLETION_DELIMITER"],
         entity_types=",".join(entity_types),
-        entity_examples=entity_examples,
+        examples=examples,
         # 自定义新增 主实体编号、名称 by bumaple 2024-12-03
         extend_entity_sn=extend_entity_sn,
         extend_entity_title=extend_entity_title,
         language=language,
     )
-    entity_continue_prompt = PROMPTS["entiti_continue_extraction"]
-    entity_if_loop_prompt = PROMPTS["entiti_if_loop_extraction"]
+
+    continue_prompt = PROMPTS["entiti_continue_extraction"]
+    if_loop_prompt = PROMPTS["entiti_if_loop_extraction"]
 
     already_processed = 0
     already_entities = 0
     already_relations = 0
 
-<<<<<<< HEAD
-    # 修改原函数功能，改为两步操作，先提取实体，然后根据实体提取关系。
-=======
     async def _user_llm_func_with_cache(
         input_text: str, history_messages: list[dict[str, str]] = None
     ) -> str:
@@ -487,13 +481,11 @@
         else:
             return await use_llm_func(input_text)
 
->>>>>>> 22e9f1cd
     async def _process_single_content(chunk_key_dp: tuple[str, TextChunkSchema]):
         nonlocal already_processed, already_entities, already_relations
         chunk_key = chunk_key_dp[0]
         chunk_dp = chunk_key_dp[1]
         content = chunk_dp["content"]
-
         # hint_prompt = entity_extract_prompt.format(**context_base, input_text=content)
         hint_prompt = entity_extract_prompt.format(
             **context_base, input_text="{input_text}"
@@ -502,26 +494,17 @@
         final_result = await _user_llm_func_with_cache(hint_prompt)
         history = pack_user_ass_to_openai_messages(hint_prompt, final_result)
         for now_glean_index in range(entity_extract_max_gleaning):
-<<<<<<< HEAD
-            glean_result = await use_llm_func(entity_continue_prompt, history_messages=history)
-=======
             glean_result = await _user_llm_func_with_cache(
                 continue_prompt, history_messages=history
             )
->>>>>>> 22e9f1cd
-
-            history += pack_user_ass_to_openai_messages(entity_continue_prompt, glean_result)
+
+            history += pack_user_ass_to_openai_messages(continue_prompt, glean_result)
             final_result += glean_result
             if now_glean_index == entity_extract_max_gleaning - 1:
                 break
 
-<<<<<<< HEAD
-            if_loop_result: str = await use_llm_func(
-                entity_if_loop_prompt, history_messages=history
-=======
             if_loop_result: str = await _user_llm_func_with_cache(
                 if_loop_prompt, history_messages=history
->>>>>>> 22e9f1cd
             )
             if_loop_result = if_loop_result.strip().strip('"').strip("'").lower()
             if if_loop_result != "yes":
