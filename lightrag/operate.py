from __future__ import annotations

import asyncio
import json
import re
import os
from typing import Any, AsyncIterator
from collections import Counter, defaultdict

from .utils import (
    logger,
    clean_str,
    compute_mdhash_id,
    decode_tokens_by_tiktoken,
    encode_string_by_tiktoken,
    is_float_regex,
    list_of_list_to_csv,
    pack_user_ass_to_openai_messages,
    split_string_by_multi_markers,
    truncate_list_by_token_size,
    process_combine_contexts,
    compute_args_hash,
    handle_cache,
    save_to_cache,
    CacheData,
    statistic_data,
    get_conversation_turns,
)
from .base import (
    BaseGraphStorage,
    BaseKVStorage,
    BaseVectorStorage,
    TextChunkSchema,
    QueryParam,
)
from .prompt import GRAPH_FIELD_SEP, PROMPTS
import time
from dotenv import load_dotenv

# use the .env that is inside the current folder
# allows to use different .env file for each lightrag instance
# the OS environment variables take precedence over the .env file
load_dotenv(dotenv_path=".env", override=False)


def chunking_by_token_size(
    content: str,
    split_by_character: str | None = None,
    split_by_character_only: bool = False,
    overlap_token_size: int = 128,
    max_token_size: int = 1024,
    tiktoken_model: str = "gpt-4o",
) -> list[dict[str, Any]]:
    tokens = encode_string_by_tiktoken(content, model_name=tiktoken_model)
    results: list[dict[str, Any]] = []
    if split_by_character:
        raw_chunks = content.split(split_by_character)
        new_chunks = []
        if split_by_character_only:
            for chunk in raw_chunks:
                _tokens = encode_string_by_tiktoken(chunk, model_name=tiktoken_model)
                new_chunks.append((len(_tokens), chunk))
        else:
            for chunk in raw_chunks:
                _tokens = encode_string_by_tiktoken(chunk, model_name=tiktoken_model)
                if len(_tokens) > max_token_size:
                    for start in range(
                        0, len(_tokens), max_token_size - overlap_token_size
                    ):
                        chunk_content = decode_tokens_by_tiktoken(
                            _tokens[start : start + max_token_size],
                            model_name=tiktoken_model,
                        )
                        new_chunks.append(
                            (min(max_token_size, len(_tokens) - start), chunk_content)
                        )
                else:
                    new_chunks.append((len(_tokens), chunk))
        for index, (_len, chunk) in enumerate(new_chunks):
            results.append(
                {
                    "tokens": _len,
                    "content": chunk.strip(),
                    "chunk_order_index": index,
                }
            )
    else:
        for index, start in enumerate(
            range(0, len(tokens), max_token_size - overlap_token_size)
        ):
            chunk_content = decode_tokens_by_tiktoken(
                tokens[start : start + max_token_size], model_name=tiktoken_model
            )
            results.append(
                {
                    "tokens": min(max_token_size, len(tokens) - start),
                    "content": chunk_content.strip(),
                    "chunk_order_index": index,
                }
            )
    return results


async def _handle_entity_relation_summary(
    entity_or_relation_name: str,
    description: str,
    global_config: dict,
) -> str:
    """Handle entity relation summary
    For each entity or relation, input is the combined description of already existing description and new description.
    If too long, use LLM to summarize.
    """
    use_llm_func: callable = global_config["llm_model_func"]
    llm_max_tokens = global_config["llm_model_max_token_size"]
    tiktoken_model_name = global_config["tiktoken_model_name"]
    summary_max_tokens = global_config["entity_summary_to_max_tokens"]
    language = global_config["addon_params"].get(
        "language", PROMPTS["DEFAULT_LANGUAGE"]
    )

    tokens = encode_string_by_tiktoken(description, model_name=tiktoken_model_name)
    if len(tokens) < summary_max_tokens:  # No need for summary
        return description
    prompt_template = PROMPTS["summarize_entity_descriptions"]
    use_description = decode_tokens_by_tiktoken(
        tokens[:llm_max_tokens], model_name=tiktoken_model_name
    )
    context_base = dict(
        entity_name=entity_or_relation_name,
        description_list=use_description.split(GRAPH_FIELD_SEP),
        language=language,
    )
    use_prompt = prompt_template.format(**context_base)
    logger.debug(f"Trigger summary: {entity_or_relation_name}")
    summary = await use_llm_func(use_prompt, max_tokens=summary_max_tokens)
    return summary


async def _handle_single_entity_extraction(
    record_attributes: list[str],
    chunk_key: str,
    file_path: str = "unknown_source",
):
    if len(record_attributes) < 4 or record_attributes[0] != '"entity"':
        return None

    # Clean and validate entity name
    entity_name = clean_str(record_attributes[1]).strip('"')
    if not entity_name.strip():
        logger.warning(
            f"Entity extraction error: empty entity name in: {record_attributes}"
        )
        return None

    # Clean and validate entity type
    entity_type = clean_str(record_attributes[2]).strip('"')
    if not entity_type.strip() or entity_type.startswith('("'):
        logger.warning(
            f"Entity extraction error: invalid entity type in: {record_attributes}"
        )
        return None

    # Clean and validate description
    entity_description = clean_str(record_attributes[3]).strip('"')
    if not entity_description.strip():
        logger.warning(
            f"Entity extraction error: empty description for entity '{entity_name}' of type '{entity_type}'"
        )
        return None

    return dict(
        entity_name=entity_name,
        entity_type=entity_type,
        description=entity_description,
        source_id=chunk_key,
        file_path=file_path,
    )


async def _handle_single_relationship_extraction(
    record_attributes: list[str],
    chunk_key: str,
    file_path: str = "unknown_source",
):
    if len(record_attributes) < 5 or record_attributes[0] != '"relationship"':
        return None
    # add this record as edge
    source = clean_str(record_attributes[1]).strip('"')
    target = clean_str(record_attributes[2]).strip('"')
    edge_description = clean_str(record_attributes[3]).strip('"')
    edge_keywords = clean_str(record_attributes[4]).strip('"')
    edge_source_id = chunk_key
    weight = (
        float(record_attributes[-1].strip('"'))
        if is_float_regex(record_attributes[-1])
        else 1.0
    )
    return dict(
        src_id=source,
        tgt_id=target,
        weight=weight,
        description=edge_description,
        keywords=edge_keywords,
        source_id=edge_source_id,
        file_path=file_path,
    )


async def _merge_nodes_then_upsert(
    entity_name: str,
    nodes_data: list[dict],
    knowledge_graph_inst: BaseGraphStorage,
    global_config: dict,
):
    """Get existing nodes from knowledge graph use name,if exists, merge data, else create, then upsert."""
    already_entity_types = []
    already_source_ids = []
    already_description = []
    already_file_paths = []

    already_node = await knowledge_graph_inst.get_node(entity_name)
    if already_node is not None:
        already_entity_types.append(already_node["entity_type"])
        already_source_ids.extend(
            split_string_by_multi_markers(already_node["source_id"], [GRAPH_FIELD_SEP])
        )
        already_file_paths.extend(
            split_string_by_multi_markers(already_node["file_path"], [GRAPH_FIELD_SEP])
        )
        already_description.append(already_node["description"])

    entity_type = sorted(
        Counter(
            [dp["entity_type"] for dp in nodes_data] + already_entity_types
        ).items(),
        key=lambda x: x[1],
        reverse=True,
    )[0][0]
    description = GRAPH_FIELD_SEP.join(
        sorted(set([dp["description"] for dp in nodes_data] + already_description))
    )
    source_id = GRAPH_FIELD_SEP.join(
        set([dp["source_id"] for dp in nodes_data] + already_source_ids)
    )
    file_path = GRAPH_FIELD_SEP.join(
        set([dp["file_path"] for dp in nodes_data] + already_file_paths)
    )

    logger.debug(f"file_path: {file_path}")
    description = await _handle_entity_relation_summary(
        entity_name, description, global_config
    )
    node_data = dict(
        entity_id=entity_name,
        entity_type=entity_type,
        description=description,
        source_id=source_id,
        file_path=file_path,
    )
    await knowledge_graph_inst.upsert_node(
        entity_name,
        node_data=node_data,
    )
    node_data["entity_name"] = entity_name
    return node_data


async def _merge_edges_then_upsert(
    src_id: str,
    tgt_id: str,
    edges_data: list[dict],
    knowledge_graph_inst: BaseGraphStorage,
    global_config: dict,
):
    already_weights = []
    already_source_ids = []
    already_description = []
    already_keywords = []
    already_file_paths = []

    if await knowledge_graph_inst.has_edge(src_id, tgt_id):
        already_edge = await knowledge_graph_inst.get_edge(src_id, tgt_id)
        # Handle the case where get_edge returns None or missing fields
        if already_edge:
            # Get weight with default 0.0 if missing
            already_weights.append(already_edge.get("weight", 0.0))

            # Get source_id with empty string default if missing or None
            if already_edge.get("source_id") is not None:
                already_source_ids.extend(
                    split_string_by_multi_markers(
                        already_edge["source_id"], [GRAPH_FIELD_SEP]
                    )
                )

            # Get file_path with empty string default if missing or None
            if already_edge.get("file_path") is not None:
                already_file_paths.extend(
                    split_string_by_multi_markers(
                        already_edge["file_path"], [GRAPH_FIELD_SEP]
                    )
                )

            # Get description with empty string default if missing or None
            if already_edge.get("description") is not None:
                already_description.append(already_edge["description"])

            # Get keywords with empty string default if missing or None
            if already_edge.get("keywords") is not None:
                already_keywords.extend(
                    split_string_by_multi_markers(
                        already_edge["keywords"], [GRAPH_FIELD_SEP]
                    )
                )

    # Process edges_data with None checks
    weight = sum([dp["weight"] for dp in edges_data] + already_weights)
    description = GRAPH_FIELD_SEP.join(
        sorted(
            set(
                [dp["description"] for dp in edges_data if dp.get("description")]
                + already_description
            )
        )
    )
    keywords = GRAPH_FIELD_SEP.join(
        sorted(
            set(
                [dp["keywords"] for dp in edges_data if dp.get("keywords")]
                + already_keywords
            )
        )
    )
    source_id = GRAPH_FIELD_SEP.join(
        set(
            [dp["source_id"] for dp in edges_data if dp.get("source_id")]
            + already_source_ids
        )
    )
    file_path = GRAPH_FIELD_SEP.join(
        set(
            [dp["file_path"] for dp in edges_data if dp.get("file_path")]
            + already_file_paths
        )
    )

    for need_insert_id in [src_id, tgt_id]:
        if not (await knowledge_graph_inst.has_node(need_insert_id)):
            await knowledge_graph_inst.upsert_node(
                need_insert_id,
                node_data={
                    "entity_id": need_insert_id,
                    "source_id": source_id,
                    "description": description,
                    "entity_type": "UNKNOWN",
                    "file_path": file_path,
                },
            )
    description = await _handle_entity_relation_summary(
        f"({src_id}, {tgt_id})", description, global_config
    )
    await knowledge_graph_inst.upsert_edge(
        src_id,
        tgt_id,
        edge_data=dict(
            weight=weight,
            description=description,
            keywords=keywords,
            source_id=source_id,
            file_path=file_path,
        ),
    )

    edge_data = dict(
        src_id=src_id,
        tgt_id=tgt_id,
        description=description,
        keywords=keywords,
        source_id=source_id,
        file_path=file_path,
    )

    return edge_data


async def extract_entities(
    chunks: dict[str, TextChunkSchema],
    knowledge_graph_inst: BaseGraphStorage,
    entity_vdb: BaseVectorStorage,
    relationships_vdb: BaseVectorStorage,
    global_config: dict[str, str],
    pipeline_status: dict = None,
    pipeline_status_lock=None,
    llm_response_cache: BaseKVStorage | None = None,
) -> None:
    use_llm_func: callable = global_config["llm_model_func"]
    entity_extract_max_gleaning = global_config["entity_extract_max_gleaning"]
    enable_llm_cache_for_entity_extract: bool = global_config[
        "enable_llm_cache_for_entity_extract"
    ]

    ordered_chunks = list(chunks.items())
    # add language and example number params to prompt
    language = global_config["addon_params"].get(
        "language", PROMPTS["DEFAULT_LANGUAGE"]
    )
    entity_types = global_config["addon_params"].get(
        "entity_types", PROMPTS["DEFAULT_ENTITY_TYPES"]
    )
    example_number = global_config["addon_params"].get("example_number", None)
    if example_number and example_number < len(PROMPTS["entity_extraction_examples"]):
        examples = "\n".join(
            PROMPTS["entity_extraction_examples"][: int(example_number)]
        )
    else:
        examples = "\n".join(PROMPTS["entity_extraction_examples"])

    example_context_base = dict(
        tuple_delimiter=PROMPTS["DEFAULT_TUPLE_DELIMITER"],
        record_delimiter=PROMPTS["DEFAULT_RECORD_DELIMITER"],
        completion_delimiter=PROMPTS["DEFAULT_COMPLETION_DELIMITER"],
        entity_types=", ".join(entity_types),
        language=language,
    )
    # add example's format
    examples = examples.format(**example_context_base)

    entity_extract_prompt = PROMPTS["entity_extraction"]
    context_base = dict(
        tuple_delimiter=PROMPTS["DEFAULT_TUPLE_DELIMITER"],
        record_delimiter=PROMPTS["DEFAULT_RECORD_DELIMITER"],
        completion_delimiter=PROMPTS["DEFAULT_COMPLETION_DELIMITER"],
        entity_types=",".join(entity_types),
        examples=examples,
        language=language,
    )

    continue_prompt = PROMPTS["entity_continue_extraction"].format(**context_base)
    if_loop_prompt = PROMPTS["entity_if_loop_extraction"]

    processed_chunks = 0
    total_chunks = len(ordered_chunks)
    total_entities_count = 0
    total_relations_count = 0

    # Get lock manager from shared storage
    from .kg.shared_storage import get_graph_db_lock

    graph_db_lock = get_graph_db_lock(enable_logging=False)

    async def _user_llm_func_with_cache(
        input_text: str, history_messages: list[dict[str, str]] = None
    ) -> str:
        if enable_llm_cache_for_entity_extract and llm_response_cache:
            if history_messages:
                history = json.dumps(history_messages, ensure_ascii=False)
                _prompt = history + "\n" + input_text
            else:
                _prompt = input_text

            # TODO： add cache_type="extract"
            arg_hash = compute_args_hash(_prompt)
            cached_return, _1, _2, _3 = await handle_cache(
                llm_response_cache,
                arg_hash,
                _prompt,
                "default",
                cache_type="extract",
            )
            if cached_return:
                logger.debug(f"Found cache for {arg_hash}")
                statistic_data["llm_cache"] += 1
                return cached_return
            statistic_data["llm_call"] += 1
            if history_messages:
                res: str = await use_llm_func(
                    input_text, history_messages=history_messages
                )
            else:
                res: str = await use_llm_func(input_text)
            await save_to_cache(
                llm_response_cache,
                CacheData(
                    args_hash=arg_hash,
                    content=res,
                    prompt=_prompt,
                    cache_type="extract",
                ),
            )
            return res

        if history_messages:
            return await use_llm_func(input_text, history_messages=history_messages)
        else:
            return await use_llm_func(input_text)

    async def _process_extraction_result(
        result: str, chunk_key: str, file_path: str = "unknown_source"
    ):
        """Process a single extraction result (either initial or gleaning)
        Args:
            result (str): The extraction result to process
            chunk_key (str): The chunk key for source tracking
            file_path (str): The file path for citation
        Returns:
            tuple: (nodes_dict, edges_dict) containing the extracted entities and relationships
        """
        maybe_nodes = defaultdict(list)
        maybe_edges = defaultdict(list)

        records = split_string_by_multi_markers(
            result,
            [context_base["record_delimiter"], context_base["completion_delimiter"]],
        )

        for record in records:
            record = re.search(r"\((.*)\)", record)
            if record is None:
                continue
            record = record.group(1)
            record_attributes = split_string_by_multi_markers(
                record, [context_base["tuple_delimiter"]]
            )

            if_entities = await _handle_single_entity_extraction(
                record_attributes, chunk_key, file_path
            )
            if if_entities is not None:
                maybe_nodes[if_entities["entity_name"]].append(if_entities)
                continue

            if_relation = await _handle_single_relationship_extraction(
                record_attributes, chunk_key, file_path
            )
            if if_relation is not None:
                maybe_edges[(if_relation["src_id"], if_relation["tgt_id"])].append(
                    if_relation
                )

        return maybe_nodes, maybe_edges

    async def _process_single_content(chunk_key_dp: tuple[str, TextChunkSchema]):
        """Process a single chunk
        Args:
            chunk_key_dp (tuple[str, TextChunkSchema]):
                ("chunk-xxxxxx", {"tokens": int, "content": str, "full_doc_id": str, "chunk_order_index": int})
        """
        nonlocal processed_chunks, total_entities_count, total_relations_count
        chunk_key = chunk_key_dp[0]
        chunk_dp = chunk_key_dp[1]
        content = chunk_dp["content"]
        # Get file path from chunk data or use default
        file_path = chunk_dp.get("file_path", "unknown_source")

        # Get initial extraction
        hint_prompt = entity_extract_prompt.format(
            **context_base, input_text="{input_text}"
        ).format(**context_base, input_text=content)

        final_result = await _user_llm_func_with_cache(hint_prompt)
        history = pack_user_ass_to_openai_messages(hint_prompt, final_result)

        # Process initial extraction with file path
        maybe_nodes, maybe_edges = await _process_extraction_result(
            final_result, chunk_key, file_path
        )

        # Process additional gleaning results
        for now_glean_index in range(entity_extract_max_gleaning):
            glean_result = await _user_llm_func_with_cache(
                continue_prompt, history_messages=history
            )

            history += pack_user_ass_to_openai_messages(continue_prompt, glean_result)

            # Process gleaning result separately with file path
            glean_nodes, glean_edges = await _process_extraction_result(
                glean_result, chunk_key, file_path
            )

            # Merge results
            for entity_name, entities in glean_nodes.items():
                maybe_nodes[entity_name].extend(entities)
            for edge_key, edges in glean_edges.items():
                maybe_edges[edge_key].extend(edges)

            if now_glean_index == entity_extract_max_gleaning - 1:
                break

            if_loop_result: str = await _user_llm_func_with_cache(
                if_loop_prompt, history_messages=history
            )
            if_loop_result = if_loop_result.strip().strip('"').strip("'").lower()
            if if_loop_result != "yes":
                break

        processed_chunks += 1
        entities_count = len(maybe_nodes)
        relations_count = len(maybe_edges)
        log_message = f"  Chk {processed_chunks}/{total_chunks}: extracted {entities_count} Ent + {relations_count} Rel (deduplicated)"
        logger.info(log_message)
        if pipeline_status is not None:
            async with pipeline_status_lock:
                pipeline_status["latest_message"] = log_message
                pipeline_status["history_messages"].append(log_message)

        # Use graph database lock to ensure atomic merges and updates
        chunk_entities_data = []
        chunk_relationships_data = []

        async with graph_db_lock:
            # Process and update entities
            for entity_name, entities in maybe_nodes.items():
                entity_data = await _merge_nodes_then_upsert(
                    entity_name, entities, knowledge_graph_inst, global_config
                )
                chunk_entities_data.append(entity_data)

            # Process and update relationships
            for edge_key, edges in maybe_edges.items():
                # Ensure edge direction consistency
                sorted_edge_key = tuple(sorted(edge_key))
                edge_data = await _merge_edges_then_upsert(
                    sorted_edge_key[0],
                    sorted_edge_key[1],
                    edges,
                    knowledge_graph_inst,
                    global_config,
                )
                chunk_relationships_data.append(edge_data)

            # Update vector database (within the same lock to ensure atomicity)
            if entity_vdb is not None and chunk_entities_data:
                data_for_vdb = {
                    compute_mdhash_id(dp["entity_name"], prefix="ent-"): {
                        "entity_name": dp["entity_name"],
                        "entity_type": dp["entity_type"],
                        "content": f"{dp['entity_name']}\n{dp['description']}",
                        "source_id": dp["source_id"],
                        "file_path": dp.get("file_path", "unknown_source"),
                    }
                    for dp in chunk_entities_data
                }
                await entity_vdb.upsert(data_for_vdb)

            if relationships_vdb is not None and chunk_relationships_data:
                data_for_vdb = {
                    compute_mdhash_id(dp["src_id"] + dp["tgt_id"], prefix="rel-"): {
                        "src_id": dp["src_id"],
                        "tgt_id": dp["tgt_id"],
                        "keywords": dp["keywords"],
                        "content": f"{dp['src_id']}\t{dp['tgt_id']}\n{dp['keywords']}\n{dp['description']}",
                        "source_id": dp["source_id"],
                        "file_path": dp.get("file_path", "unknown_source"),
                    }
                    for dp in chunk_relationships_data
                }
                await relationships_vdb.upsert(data_for_vdb)

            # Update counters
            total_entities_count += len(chunk_entities_data)
            total_relations_count += len(chunk_relationships_data)

    # Handle all chunks in parallel
    tasks = [_process_single_content(c) for c in ordered_chunks]
    await asyncio.gather(*tasks)

    log_message = f"Extracted {total_entities_count} entities + {total_relations_count} relationships (total)"
    logger.info(log_message)
    if pipeline_status is not None:
        async with pipeline_status_lock:
            pipeline_status["latest_message"] = log_message
            pipeline_status["history_messages"].append(log_message)


async def kg_query(
    query: str,
    knowledge_graph_inst: BaseGraphStorage,
    entities_vdb: BaseVectorStorage,
    relationships_vdb: BaseVectorStorage,
    text_chunks_db: BaseKVStorage,
    query_param: QueryParam,
    global_config: dict[str, str],
    hashing_kv: BaseKVStorage | None = None,
    system_prompt: str | None = None,
) -> str | AsyncIterator[str]:
    # Handle cache
    use_model_func = (
        query_param.model_func
        if query_param.model_func
        else global_config["llm_model_func"]
    )
    args_hash = compute_args_hash(query_param.mode, query, cache_type="query")
    cached_response, quantized, min_val, max_val = await handle_cache(
        hashing_kv, args_hash, query, query_param.mode, cache_type="query"
    )
    if cached_response is not None:
        return cached_response

    hl_keywords, ll_keywords = await get_keywords_from_query(
        query, query_param, global_config, hashing_kv
    )

    logger.debug(f"High-level keywords: {hl_keywords}")
    logger.debug(f"Low-level  keywords: {ll_keywords}")

    # Handle empty keywords
    if hl_keywords == [] and ll_keywords == []:
        logger.warning("low_level_keywords and high_level_keywords is empty")
        return PROMPTS["fail_response"]
    if ll_keywords == [] and query_param.mode in ["local", "hybrid"]:
        logger.warning(
            "low_level_keywords is empty, switching from %s mode to global mode",
            query_param.mode,
        )
        query_param.mode = "global"
    if hl_keywords == [] and query_param.mode in ["global", "hybrid"]:
        logger.warning(
            "high_level_keywords is empty, switching from %s mode to local mode",
            query_param.mode,
        )
        query_param.mode = "local"

    ll_keywords_str = ", ".join(ll_keywords) if ll_keywords else ""
    hl_keywords_str = ", ".join(hl_keywords) if hl_keywords else ""

    # Build context
    context = await _build_query_context(
        ll_keywords_str,
        hl_keywords_str,
        knowledge_graph_inst,
        entities_vdb,
        relationships_vdb,
        text_chunks_db,
        query_param,
    )

    if query_param.only_need_context:
        return context
    if context is None:
        return PROMPTS["fail_response"]

    # Process conversation history
    history_context = ""
    if query_param.conversation_history:
        history_context = get_conversation_turns(
            query_param.conversation_history, query_param.history_turns
        )

    sys_prompt_temp = system_prompt if system_prompt else PROMPTS["rag_response"]
    sys_prompt = sys_prompt_temp.format(
        context_data=context,
        response_type=query_param.response_type,
        history=history_context,
    )

    if query_param.only_need_prompt:
        return sys_prompt

    len_of_prompts = len(encode_string_by_tiktoken(query + sys_prompt))
    logger.debug(f"[kg_query]Prompt Tokens: {len_of_prompts}")

    response = await use_model_func(
        query,
        system_prompt=sys_prompt,
        stream=query_param.stream,
    )
    if isinstance(response, str) and len(response) > len(sys_prompt):
        response = (
            response.replace(sys_prompt, "")
            .replace("user", "")
            .replace("model", "")
            .replace(query, "")
            .replace("<system>", "")
            .replace("</system>", "")
            .strip()
        )

    # Save to cache
    await save_to_cache(
        hashing_kv,
        CacheData(
            args_hash=args_hash,
            content=response,
            prompt=query,
            quantized=quantized,
            min_val=min_val,
            max_val=max_val,
            mode=query_param.mode,
            cache_type="query",
        ),
    )
    return response


async def get_keywords_from_query(
    query: str,
    query_param: QueryParam,
    global_config: dict[str, str],
    hashing_kv: BaseKVStorage | None = None,
) -> tuple[list[str], list[str]]:
    """
    Retrieves high-level and low-level keywords for RAG operations.

    This function checks if keywords are already provided in query parameters,
    and if not, extracts them from the query text using LLM.

    Args:
        query: The user's query text
        query_param: Query parameters that may contain pre-defined keywords
        global_config: Global configuration dictionary
        hashing_kv: Optional key-value storage for caching results

    Returns:
        A tuple containing (high_level_keywords, low_level_keywords)
    """
    # Check if pre-defined keywords are already provided
    if query_param.hl_keywords or query_param.ll_keywords:
        return query_param.hl_keywords, query_param.ll_keywords

    # Extract keywords using extract_keywords_only function which already supports conversation history
    hl_keywords, ll_keywords = await extract_keywords_only(
        query, query_param, global_config, hashing_kv
    )
    return hl_keywords, ll_keywords


async def extract_keywords_only(
    text: str,
    param: QueryParam,
    global_config: dict[str, str],
    hashing_kv: BaseKVStorage | None = None,
) -> tuple[list[str], list[str]]:
    """
    Extract high-level and low-level keywords from the given 'text' using the LLM.
    This method does NOT build the final RAG context or provide a final answer.
    It ONLY extracts keywords (hl_keywords, ll_keywords).
    """

    # 1. Handle cache if needed - add cache type for keywords
    args_hash = compute_args_hash(param.mode, text, cache_type="keywords")
    cached_response, quantized, min_val, max_val = await handle_cache(
        hashing_kv, args_hash, text, param.mode, cache_type="keywords"
    )
    if cached_response is not None:
        try:
            keywords_data = json.loads(cached_response)
            return keywords_data["high_level_keywords"], keywords_data[
                "low_level_keywords"
            ]
        except (json.JSONDecodeError, KeyError):
            logger.warning(
                "Invalid cache format for keywords, proceeding with extraction"
            )

    # 2. Build the examples
    example_number = global_config["addon_params"].get("example_number", None)
    if example_number and example_number < len(PROMPTS["keywords_extraction_examples"]):
        examples = "\n".join(
            PROMPTS["keywords_extraction_examples"][: int(example_number)]
        )
    else:
        examples = "\n".join(PROMPTS["keywords_extraction_examples"])
    language = global_config["addon_params"].get(
        "language", PROMPTS["DEFAULT_LANGUAGE"]
    )

    # 3. Process conversation history
    history_context = ""
    if param.conversation_history:
        history_context = get_conversation_turns(
            param.conversation_history, param.history_turns
        )

    # 4. Build the keyword-extraction prompt
    kw_prompt = PROMPTS["keywords_extraction"].format(
        query=text, examples=examples, language=language, history=history_context
    )

    len_of_prompts = len(encode_string_by_tiktoken(kw_prompt))
    logger.debug(f"[kg_query]Prompt Tokens: {len_of_prompts}")

    # 5. Call the LLM for keyword extraction
    use_model_func = (
        param.model_func if param.model_func else global_config["llm_model_func"]
    )
    result = await use_model_func(kw_prompt, keyword_extraction=True)

    # 6. Parse out JSON from the LLM response
    match = re.search(r"\{.*\}", result, re.DOTALL)
    if not match:
        logger.error("No JSON-like structure found in the LLM respond.")
        return [], []
    try:
        keywords_data = json.loads(match.group(0))
    except json.JSONDecodeError as e:
        logger.error(f"JSON parsing error: {e}")
        return [], []

    hl_keywords = keywords_data.get("high_level_keywords", [])
    ll_keywords = keywords_data.get("low_level_keywords", [])

    # 7. Cache only the processed keywords with cache type
    if hl_keywords or ll_keywords:
        cache_data = {
            "high_level_keywords": hl_keywords,
            "low_level_keywords": ll_keywords,
        }
        await save_to_cache(
            hashing_kv,
            CacheData(
                args_hash=args_hash,
                content=json.dumps(cache_data),
                prompt=text,
                quantized=quantized,
                min_val=min_val,
                max_val=max_val,
                mode=param.mode,
                cache_type="keywords",
            ),
        )
    return hl_keywords, ll_keywords


async def mix_kg_vector_query(
    query: str,
    knowledge_graph_inst: BaseGraphStorage,
    entities_vdb: BaseVectorStorage,
    relationships_vdb: BaseVectorStorage,
    chunks_vdb: BaseVectorStorage,
    text_chunks_db: BaseKVStorage,
    query_param: QueryParam,
    global_config: dict[str, str],
    hashing_kv: BaseKVStorage | None = None,
    system_prompt: str | None = None,
) -> str | AsyncIterator[str]:
    """
    Hybrid retrieval implementation combining knowledge graph and vector search.

    This function performs a hybrid search by:
    1. Extracting semantic information from knowledge graph
    2. Retrieving relevant text chunks through vector similarity
    3. Combining both results for comprehensive answer generation
    """
    # 1. Cache handling
    use_model_func = (
        query_param.model_func
        if query_param.model_func
        else global_config["llm_model_func"]
    )
    args_hash = compute_args_hash("mix", query, cache_type="query")
    cached_response, quantized, min_val, max_val = await handle_cache(
        hashing_kv, args_hash, query, "mix", cache_type="query"
    )
    if cached_response is not None:
        return cached_response

    # Process conversation history
    history_context = ""
    if query_param.conversation_history:
        history_context = get_conversation_turns(
            query_param.conversation_history, query_param.history_turns
        )

    # 2. Execute knowledge graph and vector searches in parallel
    async def get_kg_context():
        try:
            hl_keywords, ll_keywords = await get_keywords_from_query(
                query, query_param, global_config, hashing_kv
            )

            if not hl_keywords and not ll_keywords:
                logger.warning("Both high-level and low-level keywords are empty")
                return None

            # Convert keyword lists to strings
            ll_keywords_str = ", ".join(ll_keywords) if ll_keywords else ""
            hl_keywords_str = ", ".join(hl_keywords) if hl_keywords else ""

            # Set query mode based on available keywords
            if not ll_keywords_str and not hl_keywords_str:
                return None
            elif not ll_keywords_str:
                query_param.mode = "global"
            elif not hl_keywords_str:
                query_param.mode = "local"
            else:
                query_param.mode = "hybrid"

            # Build knowledge graph context
            context = await _build_query_context(
                ll_keywords_str,
                hl_keywords_str,
                knowledge_graph_inst,
                entities_vdb,
                relationships_vdb,
                text_chunks_db,
                query_param,
            )

            return context

        except Exception as e:
            logger.error(f"Error in get_kg_context: {str(e)}")
            return None

    async def get_vector_context():
        # Consider conversation history in vector search
        augmented_query = query
        if history_context:
            augmented_query = f"{history_context}\n{query}"

        try:
            # Reduce top_k for vector search in hybrid mode since we have structured information from KG
            mix_topk = min(10, query_param.top_k)
            results = await chunks_vdb.query(
                augmented_query, top_k=mix_topk, ids=query_param.ids
            )
            if not results:
                return None

            chunks_ids = [r["id"] for r in results]
            chunks = await text_chunks_db.get_by_ids(chunks_ids)

            valid_chunks = []
            for chunk, result in zip(chunks, results):
                if chunk is not None and "content" in chunk:
                    # Merge chunk content and time metadata
                    chunk_with_time = {
                        "content": chunk["content"],
                        "created_at": result.get("created_at", None),
                    }
                    valid_chunks.append(chunk_with_time)

            if not valid_chunks:
                return None

            maybe_trun_chunks = truncate_list_by_token_size(
                valid_chunks,
                key=lambda x: x["content"],
                max_token_size=query_param.max_token_for_text_unit,
            )

            if not maybe_trun_chunks:
                return None

            # Include time information in content
            formatted_chunks = []
            for c in maybe_trun_chunks:
                chunk_text = (
                    "File path: " + c.get("file_path", "unknown") + "\n" + c["content"]
                )
                if c.get("created_at"):
                    chunk_text = f"[Created at: {time.strftime('%Y-%m-%d %H:%M:%S', time.localtime(c['created_at']))}]\n{chunk_text}"
                formatted_chunks.append(chunk_text)

            logger.debug(
                f"Truncate chunks from {len(chunks)} to {len(formatted_chunks)} (max tokens:{query_param.max_token_for_text_unit})"
            )
            return "\n--New Chunk--\n".join(formatted_chunks)
        except Exception as e:
            logger.error(f"Error in get_vector_context: {e}")
            return None

    # 3. Execute both retrievals in parallel
    kg_context, vector_context = await asyncio.gather(
        get_kg_context(), get_vector_context()
    )

    # 4. Merge contexts
    if kg_context is None and vector_context is None:
        return PROMPTS["fail_response"]

    if query_param.only_need_context:
        return {"kg_context": kg_context, "vector_context": vector_context}

    # 5. Construct hybrid prompt
    sys_prompt = (
        system_prompt
        if system_prompt
        else PROMPTS["mix_rag_response"].format(
            kg_context=kg_context
            if kg_context
            else "No relevant knowledge graph information found",
            vector_context=vector_context
            if vector_context
            else "No relevant text information found",
            response_type=query_param.response_type,
            history=history_context,
        )
    )

    if query_param.only_need_prompt:
        return sys_prompt

    len_of_prompts = len(encode_string_by_tiktoken(query + sys_prompt))
    logger.debug(f"[mix_kg_vector_query]Prompt Tokens: {len_of_prompts}")

    # 6. Generate response
    response = await use_model_func(
        query,
        system_prompt=sys_prompt,
        stream=query_param.stream,
    )

    # Clean up response content
    if isinstance(response, str) and len(response) > len(sys_prompt):
        response = (
            response.replace(sys_prompt, "")
            .replace("user", "")
            .replace("model", "")
            .replace(query, "")
            .replace("<system>", "")
            .replace("</system>", "")
            .strip()
        )

        # 7. Save cache - Only cache after collecting complete response
        await save_to_cache(
            hashing_kv,
            CacheData(
                args_hash=args_hash,
                content=response,
                prompt=query,
                quantized=quantized,
                min_val=min_val,
                max_val=max_val,
                mode="mix",
                cache_type="query",
            ),
        )

    return response


async def _build_query_context(
    ll_keywords: str,
    hl_keywords: str,
    knowledge_graph_inst: BaseGraphStorage,
    entities_vdb: BaseVectorStorage,
    relationships_vdb: BaseVectorStorage,
    text_chunks_db: BaseKVStorage,
    query_param: QueryParam,
):
    logger.info(f"Process {os.getpid()} buidling query context...")
    if query_param.mode == "local":
        entities_context, relations_context, text_units_context = await _get_node_data(
            ll_keywords,
            knowledge_graph_inst,
            entities_vdb,
            text_chunks_db,
            query_param,
        )
    elif query_param.mode == "global":
        entities_context, relations_context, text_units_context = await _get_edge_data(
            hl_keywords,
            knowledge_graph_inst,
            relationships_vdb,
            text_chunks_db,
            query_param,
        )
    else:  # hybrid mode
        ll_data, hl_data = await asyncio.gather(
            _get_node_data(
                ll_keywords,
                knowledge_graph_inst,
                entities_vdb,
                text_chunks_db,
                query_param,
            ),
            _get_edge_data(
                hl_keywords,
                knowledge_graph_inst,
                relationships_vdb,
                text_chunks_db,
                query_param,
            ),
        )

        (
            ll_entities_context,
            ll_relations_context,
            ll_text_units_context,
        ) = ll_data

        (
            hl_entities_context,
            hl_relations_context,
            hl_text_units_context,
        ) = hl_data

        entities_context, relations_context, text_units_context = combine_contexts(
            [hl_entities_context, ll_entities_context],
            [hl_relations_context, ll_relations_context],
            [hl_text_units_context, ll_text_units_context],
        )
    # not necessary to use LLM to generate a response
    if not entities_context.strip() and not relations_context.strip():
        return None

    result = f"""
    -----Entities-----
    ```csv
    {entities_context}
    ```
    -----Relationships-----
    ```csv
    {relations_context}
    ```
    -----Sources-----
    ```csv
    {text_units_context}
    ```
    """.strip()
    return result


async def _get_node_data(
    query: str,
    knowledge_graph_inst: BaseGraphStorage,
    entities_vdb: BaseVectorStorage,
    text_chunks_db: BaseKVStorage,
    query_param: QueryParam,
):
    # get similar entities
    logger.info(
        f"Query nodes: {query}, top_k: {query_param.top_k}, cosine: {entities_vdb.cosine_better_than_threshold}"
    )

    results = await entities_vdb.query(
        query, top_k=query_param.top_k, ids=query_param.ids
    )

    if not len(results):
        return "", "", ""
    # get entity information
    node_datas, node_degrees = await asyncio.gather(
        asyncio.gather(
            *[knowledge_graph_inst.get_node(r["entity_name"]) for r in results]
        ),
        asyncio.gather(
            *[knowledge_graph_inst.node_degree(r["entity_name"]) for r in results]
        ),
    )

    if not all([n is not None for n in node_datas]):
        logger.warning("Some nodes are missing, maybe the storage is damaged")

    node_datas = [
        {**n, "entity_name": k["entity_name"], "rank": d}
        for k, n, d in zip(results, node_datas, node_degrees)
        if n is not None
    ]  # what is this text_chunks_db doing.  dont remember it in airvx.  check the diagram.
    # get entitytext chunk
    use_text_units, use_relations = await asyncio.gather(
        _find_most_related_text_unit_from_entities(
            node_datas, query_param, text_chunks_db, knowledge_graph_inst
        ),
        _find_most_related_edges_from_entities(
            node_datas, query_param, knowledge_graph_inst
        ),
    )

    len_node_datas = len(node_datas)
    node_datas = truncate_list_by_token_size(
        node_datas,
        key=lambda x: x["description"] if x["description"] is not None else "",
        max_token_size=query_param.max_token_for_local_context,
    )
    logger.debug(
        f"Truncate entities from {len_node_datas} to {len(node_datas)} (max tokens:{query_param.max_token_for_local_context})"
    )

    logger.info(
        f"Local query uses {len(node_datas)} entites, {len(use_relations)} relations, {len(use_text_units)} chunks"
    )

    # build prompt
    entites_section_list = [
        [
            "id",
            "entity",
            "type",
            "description",
            "rank",
            "created_at",
            "file_path",
        ]
    ]
    for i, n in enumerate(node_datas):
        created_at = n.get("created_at", "UNKNOWN")
        if isinstance(created_at, (int, float)):
            created_at = time.strftime("%Y-%m-%d %H:%M:%S", time.localtime(created_at))

        # Get file path from node data
        file_path = n.get("file_path", "unknown_source")

        entites_section_list.append(
            [
                i,
                n["entity_name"],
                n.get("entity_type", "UNKNOWN"),
                n.get("description", "UNKNOWN"),
                n["rank"],
                created_at,
                file_path,
            ]
        )
    entities_context = list_of_list_to_csv(entites_section_list)

    relations_section_list = [
        [
            "id",
            "source",
            "target",
            "description",
            "keywords",
            "weight",
            "rank",
            "created_at",
            "file_path",
        ]
    ]
    for i, e in enumerate(use_relations):
        created_at = e.get("created_at", "UNKNOWN")
        # Convert timestamp to readable format
        if isinstance(created_at, (int, float)):
            created_at = time.strftime("%Y-%m-%d %H:%M:%S", time.localtime(created_at))

        # Get file path from edge data
        file_path = e.get("file_path", "unknown_source")

        relations_section_list.append(
            [
                i,
                e["src_tgt"][0],
                e["src_tgt"][1],
                e["description"],
                e["keywords"],
                e["weight"],
                e["rank"],
                created_at,
                file_path,
            ]
        )
    relations_context = list_of_list_to_csv(relations_section_list)

    text_units_section_list = [["id", "content", "file_path"]]
    for i, t in enumerate(use_text_units):
<<<<<<< HEAD
        text_units_section_list.append([i, t["content"], t.get("file_path", "unknown")])
=======
        text_units_section_list.append(
            [i, t["content"], t.get("file_path", "unknown_source")]
        )
>>>>>>> 9069b4de
    text_units_context = list_of_list_to_csv(text_units_section_list)
    return entities_context, relations_context, text_units_context


async def _find_most_related_text_unit_from_entities(
    node_datas: list[dict],
    query_param: QueryParam,
    text_chunks_db: BaseKVStorage,
    knowledge_graph_inst: BaseGraphStorage,
):
    text_units = [
        split_string_by_multi_markers(dp["source_id"], [GRAPH_FIELD_SEP])
        for dp in node_datas
    ]
    edges = await asyncio.gather(
        *[knowledge_graph_inst.get_node_edges(dp["entity_name"]) for dp in node_datas]
    )
    all_one_hop_nodes = set()
    for this_edges in edges:
        if not this_edges:
            continue
        all_one_hop_nodes.update([e[1] for e in this_edges])

    all_one_hop_nodes = list(all_one_hop_nodes)
    all_one_hop_nodes_data = await asyncio.gather(
        *[knowledge_graph_inst.get_node(e) for e in all_one_hop_nodes]
    )

    # Add null check for node data
    all_one_hop_text_units_lookup = {
        k: set(split_string_by_multi_markers(v["source_id"], [GRAPH_FIELD_SEP]))
        for k, v in zip(all_one_hop_nodes, all_one_hop_nodes_data)
        if v is not None and "source_id" in v  # Add source_id check
    }

    all_text_units_lookup = {}
    tasks = []

    for index, (this_text_units, this_edges) in enumerate(zip(text_units, edges)):
        for c_id in this_text_units:
            if c_id not in all_text_units_lookup:
                all_text_units_lookup[c_id] = index
                tasks.append((c_id, index, this_edges))

    results = await asyncio.gather(
        *[text_chunks_db.get_by_id(c_id) for c_id, _, _ in tasks]
    )

    for (c_id, index, this_edges), data in zip(tasks, results):
        all_text_units_lookup[c_id] = {
            "data": data,
            "order": index,
            "relation_counts": 0,
        }

        if this_edges:
            for e in this_edges:
                if (
                    e[1] in all_one_hop_text_units_lookup
                    and c_id in all_one_hop_text_units_lookup[e[1]]
                ):
                    all_text_units_lookup[c_id]["relation_counts"] += 1

    # Filter out None values and ensure data has content
    all_text_units = [
        {"id": k, **v}
        for k, v in all_text_units_lookup.items()
        if v is not None and v.get("data") is not None and "content" in v["data"]
    ]

    if not all_text_units:
        logger.warning("No valid text units found")
        return []

    all_text_units = sorted(
        all_text_units, key=lambda x: (x["order"], -x["relation_counts"])
    )

    all_text_units = truncate_list_by_token_size(
        all_text_units,
        key=lambda x: x["data"]["content"],
        max_token_size=query_param.max_token_for_text_unit,
    )

    logger.debug(
        f"Truncate chunks from {len(all_text_units_lookup)} to {len(all_text_units)} (max tokens:{query_param.max_token_for_text_unit})"
    )

    all_text_units = [t["data"] for t in all_text_units]
    return all_text_units


async def _find_most_related_edges_from_entities(
    node_datas: list[dict],
    query_param: QueryParam,
    knowledge_graph_inst: BaseGraphStorage,
):
    all_related_edges = await asyncio.gather(
        *[knowledge_graph_inst.get_node_edges(dp["entity_name"]) for dp in node_datas]
    )
    all_edges = []
    seen = set()

    for this_edges in all_related_edges:
        for e in this_edges:
            sorted_edge = tuple(sorted(e))
            if sorted_edge not in seen:
                seen.add(sorted_edge)
                all_edges.append(sorted_edge)

    all_edges_pack, all_edges_degree = await asyncio.gather(
        asyncio.gather(*[knowledge_graph_inst.get_edge(e[0], e[1]) for e in all_edges]),
        asyncio.gather(
            *[knowledge_graph_inst.edge_degree(e[0], e[1]) for e in all_edges]
        ),
    )
    all_edges_data = [
        {"src_tgt": k, "rank": d, **v}
        for k, v, d in zip(all_edges, all_edges_pack, all_edges_degree)
        if v is not None
    ]
    all_edges_data = sorted(
        all_edges_data, key=lambda x: (x["rank"], x["weight"]), reverse=True
    )
    all_edges_data = truncate_list_by_token_size(
        all_edges_data,
        key=lambda x: x["description"] if x["description"] is not None else "",
        max_token_size=query_param.max_token_for_global_context,
    )

    logger.debug(
        f"Truncate relations from {len(all_edges)} to {len(all_edges_data)} (max tokens:{query_param.max_token_for_global_context})"
    )

    return all_edges_data


async def _get_edge_data(
    keywords,
    knowledge_graph_inst: BaseGraphStorage,
    relationships_vdb: BaseVectorStorage,
    text_chunks_db: BaseKVStorage,
    query_param: QueryParam,
):
    logger.info(
        f"Query edges: {keywords}, top_k: {query_param.top_k}, cosine: {relationships_vdb.cosine_better_than_threshold}"
    )

    results = await relationships_vdb.query(
        keywords, top_k=query_param.top_k, ids=query_param.ids
    )

    if not len(results):
        return "", "", ""

    edge_datas, edge_degree = await asyncio.gather(
        asyncio.gather(
            *[knowledge_graph_inst.get_edge(r["src_id"], r["tgt_id"]) for r in results]
        ),
        asyncio.gather(
            *[
                knowledge_graph_inst.edge_degree(r["src_id"], r["tgt_id"])
                for r in results
            ]
        ),
    )

    edge_datas = [
        {
            "src_id": k["src_id"],
            "tgt_id": k["tgt_id"],
            "rank": d,
            "created_at": k.get("__created_at__", None),
            **v,
        }
        for k, v, d in zip(results, edge_datas, edge_degree)
        if v is not None
    ]
    edge_datas = sorted(
        edge_datas, key=lambda x: (x["rank"], x["weight"]), reverse=True
    )
    edge_datas = truncate_list_by_token_size(
        edge_datas,
        key=lambda x: x["description"] if x["description"] is not None else "",
        max_token_size=query_param.max_token_for_global_context,
    )
    use_entities, use_text_units = await asyncio.gather(
        _find_most_related_entities_from_relationships(
            edge_datas, query_param, knowledge_graph_inst
        ),
        _find_related_text_unit_from_relationships(
            edge_datas, query_param, text_chunks_db, knowledge_graph_inst
        ),
    )
    logger.info(
        f"Global query uses {len(use_entities)} entites, {len(edge_datas)} relations, {len(use_text_units)} chunks"
    )

    relations_section_list = [
        [
            "id",
            "source",
            "target",
            "description",
            "keywords",
            "weight",
            "rank",
            "created_at",
            "file_path",
        ]
    ]
    for i, e in enumerate(edge_datas):
        created_at = e.get("created_at", "Unknown")
        # Convert timestamp to readable format
        if isinstance(created_at, (int, float)):
            created_at = time.strftime("%Y-%m-%d %H:%M:%S", time.localtime(created_at))

        # Get file path from edge data
        file_path = e.get("file_path", "unknown_source")

        relations_section_list.append(
            [
                i,
                e["src_id"],
                e["tgt_id"],
                e["description"],
                e["keywords"],
                e["weight"],
                e["rank"],
                created_at,
                file_path,
            ]
        )
    relations_context = list_of_list_to_csv(relations_section_list)

    entites_section_list = [
        ["id", "entity", "type", "description", "rank", "created_at", "file_path"]
    ]
    for i, n in enumerate(use_entities):
        created_at = n.get("created_at", "Unknown")
        # Convert timestamp to readable format
        if isinstance(created_at, (int, float)):
            created_at = time.strftime("%Y-%m-%d %H:%M:%S", time.localtime(created_at))

        # Get file path from node data
        file_path = n.get("file_path", "unknown_source")

        entites_section_list.append(
            [
                i,
                n["entity_name"],
                n.get("entity_type", "UNKNOWN"),
                n.get("description", "UNKNOWN"),
                n["rank"],
                created_at,
                file_path,
            ]
        )
    entities_context = list_of_list_to_csv(entites_section_list)

    text_units_section_list = [["id", "content", "file_path"]]
    for i, t in enumerate(use_text_units):
        text_units_section_list.append([i, t["content"], t.get("file_path", "unknown")])
    text_units_context = list_of_list_to_csv(text_units_section_list)
    return entities_context, relations_context, text_units_context


async def _find_most_related_entities_from_relationships(
    edge_datas: list[dict],
    query_param: QueryParam,
    knowledge_graph_inst: BaseGraphStorage,
):
    entity_names = []
    seen = set()

    for e in edge_datas:
        if e["src_id"] not in seen:
            entity_names.append(e["src_id"])
            seen.add(e["src_id"])
        if e["tgt_id"] not in seen:
            entity_names.append(e["tgt_id"])
            seen.add(e["tgt_id"])

    node_datas, node_degrees = await asyncio.gather(
        asyncio.gather(
            *[
                knowledge_graph_inst.get_node(entity_name)
                for entity_name in entity_names
            ]
        ),
        asyncio.gather(
            *[
                knowledge_graph_inst.node_degree(entity_name)
                for entity_name in entity_names
            ]
        ),
    )
    node_datas = [
        {**n, "entity_name": k, "rank": d}
        for k, n, d in zip(entity_names, node_datas, node_degrees)
    ]

    len_node_datas = len(node_datas)
    node_datas = truncate_list_by_token_size(
        node_datas,
        key=lambda x: x["description"] if x["description"] is not None else "",
        max_token_size=query_param.max_token_for_local_context,
    )
    logger.debug(
        f"Truncate entities from {len_node_datas} to {len(node_datas)} (max tokens:{query_param.max_token_for_local_context})"
    )

    return node_datas


async def _find_related_text_unit_from_relationships(
    edge_datas: list[dict],
    query_param: QueryParam,
    text_chunks_db: BaseKVStorage,
    knowledge_graph_inst: BaseGraphStorage,
):
    text_units = [
        split_string_by_multi_markers(dp["source_id"], [GRAPH_FIELD_SEP])
        for dp in edge_datas
    ]
    all_text_units_lookup = {}

    async def fetch_chunk_data(c_id, index):
        if c_id not in all_text_units_lookup:
            chunk_data = await text_chunks_db.get_by_id(c_id)
            # Only store valid data
            if chunk_data is not None and "content" in chunk_data:
                all_text_units_lookup[c_id] = {
                    "data": chunk_data,
                    "order": index,
                }

    tasks = []
    for index, unit_list in enumerate(text_units):
        for c_id in unit_list:
            tasks.append(fetch_chunk_data(c_id, index))

    await asyncio.gather(*tasks)

    if not all_text_units_lookup:
        logger.warning("No valid text chunks found")
        return []

    all_text_units = [{"id": k, **v} for k, v in all_text_units_lookup.items()]
    all_text_units = sorted(all_text_units, key=lambda x: x["order"])

    # Ensure all text chunks have content
    valid_text_units = [
        t for t in all_text_units if t["data"] is not None and "content" in t["data"]
    ]

    if not valid_text_units:
        logger.warning("No valid text chunks after filtering")
        return []

    truncated_text_units = truncate_list_by_token_size(
        valid_text_units,
        key=lambda x: x["data"]["content"],
        max_token_size=query_param.max_token_for_text_unit,
    )

    logger.debug(
        f"Truncate chunks from {len(valid_text_units)} to {len(truncated_text_units)} (max tokens:{query_param.max_token_for_text_unit})"
    )

    all_text_units: list[TextChunkSchema] = [t["data"] for t in truncated_text_units]

    return all_text_units


def combine_contexts(entities, relationships, sources):
    # Function to extract entities, relationships, and sources from context strings
    hl_entities, ll_entities = entities[0], entities[1]
    hl_relationships, ll_relationships = relationships[0], relationships[1]
    hl_sources, ll_sources = sources[0], sources[1]
    # Combine and deduplicate the entities
    combined_entities = process_combine_contexts(hl_entities, ll_entities)

    # Combine and deduplicate the relationships
    combined_relationships = process_combine_contexts(
        hl_relationships, ll_relationships
    )

    # Combine and deduplicate the sources
    combined_sources = process_combine_contexts(hl_sources, ll_sources)

    return combined_entities, combined_relationships, combined_sources


async def naive_query(
    query: str,
    chunks_vdb: BaseVectorStorage,
    text_chunks_db: BaseKVStorage,
    query_param: QueryParam,
    global_config: dict[str, str],
    hashing_kv: BaseKVStorage | None = None,
    system_prompt: str | None = None,
) -> str | AsyncIterator[str]:
    # Handle cache
    use_model_func = (
        query_param.model_func
        if query_param.model_func
        else global_config["llm_model_func"]
    )
    args_hash = compute_args_hash(query_param.mode, query, cache_type="query")
    cached_response, quantized, min_val, max_val = await handle_cache(
        hashing_kv, args_hash, query, query_param.mode, cache_type="query"
    )
    if cached_response is not None:
        return cached_response

    results = await chunks_vdb.query(
        query, top_k=query_param.top_k, ids=query_param.ids
    )
    if not len(results):
        return PROMPTS["fail_response"]

    chunks_ids = [r["id"] for r in results]
    chunks = await text_chunks_db.get_by_ids(chunks_ids)

    # Filter out invalid chunks
    valid_chunks = [
        chunk for chunk in chunks if chunk is not None and "content" in chunk
    ]

    if not valid_chunks:
        logger.warning("No valid chunks found after filtering")
        return PROMPTS["fail_response"]

    maybe_trun_chunks = truncate_list_by_token_size(
        valid_chunks,
        key=lambda x: x["content"],
        max_token_size=query_param.max_token_for_text_unit,
    )

    if not maybe_trun_chunks:
        logger.warning("No chunks left after truncation")
        return PROMPTS["fail_response"]

    logger.debug(
        f"Truncate chunks from {len(chunks)} to {len(maybe_trun_chunks)} (max tokens:{query_param.max_token_for_text_unit})"
    )

    section = "\n--New Chunk--\n".join(
        [
            "File path: " + c.get("file_path", "unknown") + "\n" + c["content"]
            for c in maybe_trun_chunks
        ]
    )

    if query_param.only_need_context:
        return section

    # Process conversation history
    history_context = ""
    if query_param.conversation_history:
        history_context = get_conversation_turns(
            query_param.conversation_history, query_param.history_turns
        )

    sys_prompt_temp = system_prompt if system_prompt else PROMPTS["naive_rag_response"]
    sys_prompt = sys_prompt_temp.format(
        content_data=section,
        response_type=query_param.response_type,
        history=history_context,
    )

    if query_param.only_need_prompt:
        return sys_prompt

    len_of_prompts = len(encode_string_by_tiktoken(query + sys_prompt))
    logger.debug(f"[naive_query]Prompt Tokens: {len_of_prompts}")

    response = await use_model_func(
        query,
        system_prompt=sys_prompt,
    )

    if len(response) > len(sys_prompt):
        response = (
            response[len(sys_prompt) :]
            .replace(sys_prompt, "")
            .replace("user", "")
            .replace("model", "")
            .replace(query, "")
            .replace("<system>", "")
            .replace("</system>", "")
            .strip()
        )

    # Save to cache
    await save_to_cache(
        hashing_kv,
        CacheData(
            args_hash=args_hash,
            content=response,
            prompt=query,
            quantized=quantized,
            min_val=min_val,
            max_val=max_val,
            mode=query_param.mode,
            cache_type="query",
        ),
    )

    return response


async def kg_query_with_keywords(
    query: str,
    knowledge_graph_inst: BaseGraphStorage,
    entities_vdb: BaseVectorStorage,
    relationships_vdb: BaseVectorStorage,
    text_chunks_db: BaseKVStorage,
    query_param: QueryParam,
    global_config: dict[str, str],
    hashing_kv: BaseKVStorage | None = None,
) -> str | AsyncIterator[str]:
    """
    Refactored kg_query that does NOT extract keywords by itself.
    It expects hl_keywords and ll_keywords to be set in query_param, or defaults to empty.
    Then it uses those to build context and produce a final LLM response.
    """

    # ---------------------------
    # 1) Handle potential cache for query results
    # ---------------------------
    use_model_func = (
        query_param.model_func
        if query_param.model_func
        else global_config["llm_model_func"]
    )
    args_hash = compute_args_hash(query_param.mode, query, cache_type="query")
    cached_response, quantized, min_val, max_val = await handle_cache(
        hashing_kv, args_hash, query, query_param.mode, cache_type="query"
    )
    if cached_response is not None:
        return cached_response

    # ---------------------------
    # 2) RETRIEVE KEYWORDS FROM query_param
    # ---------------------------

    # If these fields don't exist, default to empty lists/strings.
    hl_keywords = getattr(query_param, "hl_keywords", []) or []
    ll_keywords = getattr(query_param, "ll_keywords", []) or []

    # If neither has any keywords, you could handle that logic here.
    if not hl_keywords and not ll_keywords:
        logger.warning(
            "No keywords found in query_param. Could default to global mode or fail."
        )
        return PROMPTS["fail_response"]
    if not ll_keywords and query_param.mode in ["local", "hybrid"]:
        logger.warning("low_level_keywords is empty, switching to global mode.")
        query_param.mode = "global"
    if not hl_keywords and query_param.mode in ["global", "hybrid"]:
        logger.warning("high_level_keywords is empty, switching to local mode.")
        query_param.mode = "local"

    # Flatten low-level and high-level keywords if needed
    ll_keywords_flat = (
        [item for sublist in ll_keywords for item in sublist]
        if any(isinstance(i, list) for i in ll_keywords)
        else ll_keywords
    )
    hl_keywords_flat = (
        [item for sublist in hl_keywords for item in sublist]
        if any(isinstance(i, list) for i in hl_keywords)
        else hl_keywords
    )

    # Join the flattened lists
    ll_keywords_str = ", ".join(ll_keywords_flat) if ll_keywords_flat else ""
    hl_keywords_str = ", ".join(hl_keywords_flat) if hl_keywords_flat else ""

    # ---------------------------
    # 3) BUILD CONTEXT
    # ---------------------------
    context = await _build_query_context(
        ll_keywords_str,
        hl_keywords_str,
        knowledge_graph_inst,
        entities_vdb,
        relationships_vdb,
        text_chunks_db,
        query_param,
    )
    if not context:
        return PROMPTS["fail_response"]

    # If only context is needed, return it
    if query_param.only_need_context:
        return context

    # ---------------------------
    # 4) BUILD THE SYSTEM PROMPT + CALL LLM
    # ---------------------------

    # Process conversation history
    history_context = ""
    if query_param.conversation_history:
        history_context = get_conversation_turns(
            query_param.conversation_history, query_param.history_turns
        )

    sys_prompt_temp = PROMPTS["rag_response"]
    sys_prompt = sys_prompt_temp.format(
        context_data=context,
        response_type=query_param.response_type,
        history=history_context,
    )

    if query_param.only_need_prompt:
        return sys_prompt

    len_of_prompts = len(encode_string_by_tiktoken(query + sys_prompt))
    logger.debug(f"[kg_query_with_keywords]Prompt Tokens: {len_of_prompts}")

    # 6. Generate response
    response = await use_model_func(
        query,
        system_prompt=sys_prompt,
        stream=query_param.stream,
    )

    # Clean up response content
    if isinstance(response, str) and len(response) > len(sys_prompt):
        response = (
            response.replace(sys_prompt, "")
            .replace("user", "")
            .replace("model", "")
            .replace(query, "")
            .replace("<system>", "")
            .replace("</system>", "")
            .strip()
        )

        # 7. Save cache - 只有在收集完整响应后才缓存
        await save_to_cache(
            hashing_kv,
            CacheData(
                args_hash=args_hash,
                content=response,
                prompt=query,
                quantized=quantized,
                min_val=min_val,
                max_val=max_val,
                mode=query_param.mode,
                cache_type="query",
            ),
        )

    return response


async def query_with_keywords(
    query: str,
    prompt: str,
    param: QueryParam,
    knowledge_graph_inst: BaseGraphStorage,
    entities_vdb: BaseVectorStorage,
    relationships_vdb: BaseVectorStorage,
    chunks_vdb: BaseVectorStorage,
    text_chunks_db: BaseKVStorage,
    global_config: dict[str, str],
    hashing_kv: BaseKVStorage | None = None,
) -> str | AsyncIterator[str]:
    """
    Extract keywords from the query and then use them for retrieving information.

    1. Extracts high-level and low-level keywords from the query
    2. Formats the query with the extracted keywords and prompt
    3. Uses the appropriate query method based on param.mode

    Args:
        query: The user's query
        prompt: Additional prompt to prepend to the query
        param: Query parameters
        knowledge_graph_inst: Knowledge graph storage
        entities_vdb: Entities vector database
        relationships_vdb: Relationships vector database
        chunks_vdb: Document chunks vector database
        text_chunks_db: Text chunks storage
        global_config: Global configuration
        hashing_kv: Cache storage

    Returns:
        Query response or async iterator
    """
    # Extract keywords
    hl_keywords, ll_keywords = await get_keywords_from_query(
        query=query,
        query_param=param,
        global_config=global_config,
        hashing_kv=hashing_kv,
    )

    # Create a new string with the prompt and the keywords
    ll_keywords_str = ", ".join(ll_keywords)
    hl_keywords_str = ", ".join(hl_keywords)
    formatted_question = f"{prompt}\n\n### Keywords:\nHigh-level: {hl_keywords_str}\nLow-level: {ll_keywords_str}\n\n### Query:\n{query}"

    # Use appropriate query method based on mode
    if param.mode in ["local", "global", "hybrid"]:
        return await kg_query_with_keywords(
            formatted_question,
            knowledge_graph_inst,
            entities_vdb,
            relationships_vdb,
            text_chunks_db,
            param,
            global_config,
            hashing_kv=hashing_kv,
        )
    elif param.mode == "naive":
        return await naive_query(
            formatted_question,
            chunks_vdb,
            text_chunks_db,
            param,
            global_config,
            hashing_kv=hashing_kv,
        )
    elif param.mode == "mix":
        return await mix_kg_vector_query(
            formatted_question,
            knowledge_graph_inst,
            entities_vdb,
            relationships_vdb,
            chunks_vdb,
            text_chunks_db,
            param,
            global_config,
            hashing_kv=hashing_kv,
        )
    else:
        raise ValueError(f"Unknown mode {param.mode}")<|MERGE_RESOLUTION|>--- conflicted
+++ resolved
@@ -1347,13 +1347,9 @@
 
     text_units_section_list = [["id", "content", "file_path"]]
     for i, t in enumerate(use_text_units):
-<<<<<<< HEAD
-        text_units_section_list.append([i, t["content"], t.get("file_path", "unknown")])
-=======
         text_units_section_list.append(
             [i, t["content"], t.get("file_path", "unknown_source")]
         )
->>>>>>> 9069b4de
     text_units_context = list_of_list_to_csv(text_units_section_list)
     return entities_context, relations_context, text_units_context
 
