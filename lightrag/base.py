from dataclasses import dataclass, field
from typing import TypedDict, Union, Literal, Generic, TypeVar

import numpy as np

from .utils import EmbeddingFunc

TextChunkSchema = TypedDict(
    "TextChunkSchema",
    {"tokens": int, "content": str, "full_doc_id": str, "chunk_order_index": int},
)

T = TypeVar("T")


@dataclass
class QueryParam:
    mode: Literal["local", "global", "hybrid", "naive"] = "global"
    only_need_context: bool = False
    only_need_prompt: bool = False
    response_type: str = "Multiple Paragraphs"
<<<<<<< HEAD
=======
    stream: bool = False
>>>>>>> 67c4acb4
    # Number of top-k items to retrieve; corresponds to entities in "local" mode and relationships in "global" mode.
    top_k: int = 60
    # Number of document chunks to retrieve.
    # top_n: int = 10
    # Number of tokens for the original chunks.
    max_token_for_text_unit: int = 4000
    # Number of tokens for the relationship descriptions
    max_token_for_global_context: int = 4000
    # Number of tokens for the entity descriptions
    max_token_for_local_context: int = 4000


@dataclass
class StorageNameSpace:
    namespace: str
    global_config: dict

    async def index_done_callback(self):
        """commit the storage operations after indexing"""
        pass

    async def query_done_callback(self):
        """commit the storage operations after querying"""
        pass


@dataclass
class BaseVectorStorage(StorageNameSpace):
    embedding_func: EmbeddingFunc
    meta_fields: set = field(default_factory=set)

    async def query(self, query: str, top_k: int) -> list[dict]:
        raise NotImplementedError

    async def upsert(self, data: dict[str, dict]):
        """Use 'content' field from value for embedding, use key as id.
        If embedding_func is None, use 'embedding' field from value
        """
        raise NotImplementedError


@dataclass
class BaseKVStorage(Generic[T], StorageNameSpace):
    embedding_func: EmbeddingFunc

    async def all_keys(self) -> list[str]:
        raise NotImplementedError

    async def get_by_id(self, id: str) -> Union[T, None]:
        raise NotImplementedError

    async def get_by_ids(
        self, ids: list[str], fields: Union[set[str], None] = None
    ) -> list[Union[T, None]]:
        raise NotImplementedError

    async def filter_keys(self, data: list[str]) -> set[str]:
        """return un-exist keys"""
        raise NotImplementedError

    async def upsert(self, data: dict[str, T]):
        raise NotImplementedError

    async def drop(self):
        raise NotImplementedError


@dataclass
class BaseGraphStorage(StorageNameSpace):
    embedding_func: EmbeddingFunc = None

    async def has_node(self, node_id: str) -> bool:
        raise NotImplementedError

    async def has_edge(self, source_node_id: str, target_node_id: str) -> bool:
        raise NotImplementedError

    async def node_degree(self, node_id: str) -> int:
        raise NotImplementedError

    async def edge_degree(self, src_id: str, tgt_id: str) -> int:
        raise NotImplementedError

    async def get_node(self, node_id: str) -> Union[dict, None]:
        raise NotImplementedError

    async def get_edge(
        self, source_node_id: str, target_node_id: str
    ) -> Union[dict, None]:
        raise NotImplementedError

    async def get_node_edges(
        self, source_node_id: str
    ) -> Union[list[tuple[str, str]], None]:
        raise NotImplementedError

    async def upsert_node(self, node_id: str, node_data: dict[str, str]):
        raise NotImplementedError

    async def upsert_edge(
        self, source_node_id: str, target_node_id: str, edge_data: dict[str, str]
    ):
        raise NotImplementedError

    async def delete_node(self, node_id: str):
        raise NotImplementedError

    async def embed_nodes(self, algorithm: str) -> tuple[np.ndarray, list[str]]:
        raise NotImplementedError("Node embedding is not used in lightrag.")<|MERGE_RESOLUTION|>--- conflicted
+++ resolved
@@ -12,27 +12,15 @@
 
 T = TypeVar("T")
 
-
 @dataclass
 class QueryParam:
-    mode: Literal["local", "global", "hybrid", "naive"] = "global"
+    mode: Literal["local", "global", "hybird", "naive"] = "global"
     only_need_context: bool = False
-    only_need_prompt: bool = False
     response_type: str = "Multiple Paragraphs"
-<<<<<<< HEAD
-=======
-    stream: bool = False
->>>>>>> 67c4acb4
-    # Number of top-k items to retrieve; corresponds to entities in "local" mode and relationships in "global" mode.
     top_k: int = 60
-    # Number of document chunks to retrieve.
-    # top_n: int = 10
-    # Number of tokens for the original chunks.
-    max_token_for_text_unit: int = 4000
-    # Number of tokens for the relationship descriptions
+    max_token_for_text_unit: int = 4000 
     max_token_for_global_context: int = 4000
-    # Number of tokens for the entity descriptions
-    max_token_for_local_context: int = 4000
+    max_token_for_local_context: int = 4000 
 
 
 @dataclass
@@ -48,7 +36,6 @@
         """commit the storage operations after querying"""
         pass
 
-
 @dataclass
 class BaseVectorStorage(StorageNameSpace):
     embedding_func: EmbeddingFunc
@@ -63,11 +50,8 @@
         """
         raise NotImplementedError
 
-
 @dataclass
 class BaseKVStorage(Generic[T], StorageNameSpace):
-    embedding_func: EmbeddingFunc
-
     async def all_keys(self) -> list[str]:
         raise NotImplementedError
 
@@ -88,12 +72,10 @@
 
     async def drop(self):
         raise NotImplementedError
-
+    
 
 @dataclass
 class BaseGraphStorage(StorageNameSpace):
-    embedding_func: EmbeddingFunc = None
-
     async def has_node(self, node_id: str) -> bool:
         raise NotImplementedError
 
@@ -127,7 +109,7 @@
     ):
         raise NotImplementedError
 
-    async def delete_node(self, node_id: str):
+    async def clustering(self, algorithm: str):
         raise NotImplementedError
 
     async def embed_nodes(self, algorithm: str) -> tuple[np.ndarray, list[str]]:
