--- conflicted
+++ resolved
@@ -1,6 +1,5 @@
 import { useState, useEffect, useCallback } from 'react'
 import { useTranslation } from 'react-i18next'
-import { useSettingsStore } from '@/stores/settings'
 import Button from '@/components/ui/Button'
 import {
   Table,
@@ -34,12 +33,8 @@
   const { t } = useTranslation()
   const health = useBackendState.use.health()
   const [docs, setDocs] = useState<DocsStatusesResponse | null>(null)
-<<<<<<< HEAD
   const [pipeline, setPipeline] = useState<PipelineStatusResponse | null>(null)
   const [activeTab, setActiveTab] = useState<string>('documents')
-=======
-  const currentTab = useSettingsStore.use.currentTab()
->>>>>>> 59fe21cc
 
   const fetchDocuments = useCallback(async () => {
     try {
@@ -65,7 +60,6 @@
     }
   }, [setDocs, t])
 
-<<<<<<< HEAD
   const fetchPipelineStatus = useCallback(async () => {
     try {
       const status = await pipelineStatus()
@@ -75,20 +69,7 @@
         t('documentPanel.documentManager.errors.pipelineStatusFailed', { error: errorMessage(err) })
       )
     }
-  }, [])
-
-  useEffect(() => {
-    fetchDocuments()
-    fetchPipelineStatus()
-  }, []) // eslint-disable-line react-hooks/exhaustive-deps
-=======
-  // Fetch documents when the tab becomes visible
-  useEffect(() => {
-    if (currentTab === 'documents') {
-      fetchDocuments()
-    }
-  }, [currentTab, fetchDocuments])
->>>>>>> 59fe21cc
+  }, [t, setPipeline])
 
   const scanDocuments = useCallback(async () => {
     try {
@@ -101,18 +82,18 @@
     }
   }, [t])
 
-<<<<<<< HEAD
   const refreshData = useCallback(async () => {
-    await Promise.all([fetchDocuments(), fetchPipelineStatus()])
-  }, [fetchDocuments, fetchPipelineStatus])
-
-=======
+    if (activeTab === 'documents') {
+      await fetchDocuments()
+    } else {
+      await fetchPipelineStatus()
+    }
+  }, [fetchDocuments, fetchPipelineStatus, activeTab])
+
   // Set up polling when the documents tab is active and health is good
->>>>>>> 59fe21cc
   useEffect(() => {
-    if (currentTab !== 'documents' || !health) {
-      return
-    }
+    // Fetch documents when the tab becomes visible
+    refreshData()
 
     const interval = setInterval(async () => {
       try {
@@ -125,11 +106,7 @@
     }, 5000)
 
     return () => clearInterval(interval)
-<<<<<<< HEAD
-  }, [health, refreshData])
-=======
-  }, [health, fetchDocuments, t, currentTab])
->>>>>>> 59fe21cc
+  }, [t, health, refreshData])
 
   return (
     <Card className="!size-full !rounded-none !border-none">
