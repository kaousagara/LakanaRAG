import Button from '@/components/ui/Button'
import { SiteInfo, webuiPrefix } from '@/lib/constants'
import AppSettings from '@/components/AppSettings'
import { TabsList, TabsTrigger } from '@/components/ui/Tabs'
import { useSettingsStore } from '@/stores/settings'
import { useAuthStore } from '@/stores/state'
import { cn } from '@/lib/utils'
import { useTranslation } from 'react-i18next'
import { navigationService } from '@/services/navigation'
import { ZapIcon, GithubIcon, LogOutIcon } from 'lucide-react'

interface NavigationTabProps {
  value: string
  currentTab: string
  children: React.ReactNode
}

function NavigationTab({ value, currentTab, children }: NavigationTabProps) {
  return (
    <TabsTrigger
      value={value}
      className={cn(
        'pointer-events-auto cursor-pointer px-2 py-1 transition-all',
        currentTab === value ? '!bg-emerald-400 !text-zinc-50' : 'hover:bg-background/60'
      )}
    >
      {children}
    </TabsTrigger>
  )
}

function TabsNavigation() {
  const currentTab = useSettingsStore.use.currentTab()
  const { t } = useTranslation()

  return (
    <div className="flex h-8 self-center">
      <TabsList className="h-full gap-2">
        <NavigationTab value="documents" currentTab={currentTab}>
          {t('header.documents')}
        </NavigationTab>
        <NavigationTab value="knowledge-graph" currentTab={currentTab}>
          {t('header.knowledgeGraph')}
        </NavigationTab>
        <NavigationTab value="retrieval" currentTab={currentTab}>
          {t('header.retrieval')}
        </NavigationTab>
        <NavigationTab value="api" currentTab={currentTab}>
          {t('header.api')}
        </NavigationTab>
      </TabsList>
    </div>
  )
}

export default function SiteHeader() {
  const { t } = useTranslation()
  const { isGuestMode } = useAuthStore()

  const handleLogout = () => {
    navigationService.navigateToLogin();
  }

  return (
<<<<<<< HEAD
    <header className="border-border/40 bg-background/95 supports-[backdrop-filter]:bg-background/60 relative sticky top-0 z-50 flex h-10 w-full border-b px-4 backdrop-blur">
      <a href="/" className="mr-6 flex items-center gap-2">
=======
    <header className="border-border/40 bg-background/95 supports-[backdrop-filter]:bg-background/60 sticky top-0 z-50 flex h-10 w-full border-b px-4 backdrop-blur">
      <a href={webuiPrefix} className="mr-6 flex items-center gap-2">
>>>>>>> 59fe21cc
        <ZapIcon className="size-4 text-emerald-400" aria-hidden="true" />
        {/* <img src='/logo.png' className="size-4" /> */}
        <span className="font-bold md:inline-block">{SiteInfo.name}</span>
      </a>

      <div className="pointer-events-none absolute right-0 bottom-0 left-0 flex h-10 justify-center">
        <TabsNavigation />
        {isGuestMode && (
          <div className="ml-2 self-center px-2 py-1 text-xs bg-amber-100 text-amber-800 dark:bg-amber-900 dark:text-amber-200 rounded-md">
            {t('login.guestMode', 'Guest Mode')}
          </div>
        )}
      </div>

      <div className="flex-grow" />

      <nav className="flex items-center">
        <div className="flex items-center gap-2">
          <Button variant="ghost" size="icon" side="bottom" tooltip={t('header.projectRepository')}>
            <a href={SiteInfo.github} target="_blank" rel="noopener noreferrer">
              <GithubIcon className="size-4" aria-hidden="true" />
            </a>
          </Button>
          <AppSettings />
          <Button variant="ghost" size="icon" side="bottom" tooltip={t('header.logout')} onClick={handleLogout}>
            <LogOutIcon className="size-4" aria-hidden="true" />
          </Button>
        </div>
      </nav>
    </header>
  )
}<|MERGE_RESOLUTION|>--- conflicted
+++ resolved
@@ -62,13 +62,8 @@
   }
 
   return (
-<<<<<<< HEAD
-    <header className="border-border/40 bg-background/95 supports-[backdrop-filter]:bg-background/60 relative sticky top-0 z-50 flex h-10 w-full border-b px-4 backdrop-blur">
-      <a href="/" className="mr-6 flex items-center gap-2">
-=======
-    <header className="border-border/40 bg-background/95 supports-[backdrop-filter]:bg-background/60 sticky top-0 z-50 flex h-10 w-full border-b px-4 backdrop-blur">
+    <header className="border-border/40 bg-background/95 supports-[backdrop-filter]:bg-background/60 sticky top-0 z-50 flex h-10 w-full border-b px-4 backdrop-blur relative">
       <a href={webuiPrefix} className="mr-6 flex items-center gap-2">
->>>>>>> 59fe21cc
         <ZapIcon className="size-4 text-emerald-400" aria-hidden="true" />
         {/* <img src='/logo.png' className="size-4" /> */}
         <span className="font-bold md:inline-block">{SiteInfo.name}</span>
