import { ReactNode, useCallback, useEffect, useRef } from 'react'
import { Message } from '@/api/lightrag'
import useTheme from '@/hooks/useTheme'
import Button from '@/components/ui/Button'
import { cn } from '@/lib/utils'

import ReactMarkdown from 'react-markdown'
import remarkGfm from 'remark-gfm'
import rehypeReact from 'rehype-react'
import remarkMath from 'remark-math'
import mermaid from 'mermaid'

import type { Element } from 'hast'

import { Prism as SyntaxHighlighter } from 'react-syntax-highlighter'
import { oneLight, oneDark } from 'react-syntax-highlighter/dist/cjs/styles/prism'

import { LoaderIcon, CopyIcon } from 'lucide-react'
import { useTranslation } from 'react-i18next'

export type MessageWithError = Message & {
  isError?: boolean
}

export const ChatMessage = ({ message }: { message: MessageWithError }) => {
  const { t } = useTranslation()
<<<<<<< HEAD
  // Remove extra spaces around bold text
  message.content = message.content.replace(/\*\ {3}/g, '').replace(/\ {4}\*\*/g, '**').replace(/\*\ \[/g, '[')

=======
>>>>>>> 6c556cd6
  const handleCopyMarkdown = useCallback(async () => {
    if (message.content) {
      try {
        await navigator.clipboard.writeText(message.content)
      } catch (err) {
        console.error(t('chat.copyError'), err)
      }
    }
  }, [message, t]) // Added t to dependency array

  return (
    <div
<<<<<<< HEAD
      className={`rounded-lg px-4 py-2 ${
=======
      className={`${
>>>>>>> 6c556cd6
        message.role === 'user'
          ? 'max-w-[80%] bg-primary text-primary-foreground'
          : message.isError
            ? 'w-[90%] bg-red-100 text-red-600 dark:bg-red-950 dark:text-red-400'
            : 'w-[90%] bg-muted'
      } rounded-lg px-4 py-2`}
    >
      <div className="relative">
        <ReactMarkdown
          className="prose dark:prose-invert max-w-none text-sm break-words prose-headings:mt-4 prose-headings:mb-2 prose-p:my-2 prose-ul:my-2 prose-ol:my-2 prose-li:my-1"
          remarkPlugins={[remarkGfm, remarkMath]}
          rehypePlugins={[rehypeReact]}
          skipHtml={false}
          components={{
            code: CodeHighlight,
            p: ({ children }) => <p className="my-2">{children}</p>,
            h1: ({ children }) => <h1 className="text-xl font-bold mt-4 mb-2">{children}</h1>,
            h2: ({ children }) => <h2 className="text-lg font-bold mt-4 mb-2">{children}</h2>,
            h3: ({ children }) => <h3 className="text-base font-bold mt-3 mb-2">{children}</h3>,
            h4: ({ children }) => <h4 className="text-base font-semibold mt-3 mb-2">{children}</h4>,
            ul: ({ children }) => <ul className="list-disc pl-5 my-2">{children}</ul>,
            ol: ({ children }) => <ol className="list-decimal pl-5 my-2">{children}</ol>,
            li: ({ children }) => <li className="my-1">{children}</li>
          }}
        >
          {message.content}
        </ReactMarkdown>
        {message.role === 'assistant' && message.content && message.content.length > 0 && ( // Added check for message.content existence
          <Button
            onClick={handleCopyMarkdown}
            className="absolute right-0 bottom-0 size-6 rounded-md opacity-20 transition-opacity hover:opacity-100"
            tooltip={t('retrievePanel.chatMessage.copyTooltip')}
            variant="default"
            size="icon"
          >
            <CopyIcon className="size-4" /> {/* Explicit size */}
          </Button>
        )}
      </div>
      {message.content === '' && <LoaderIcon className="animate-spin duration-2000" />} {/* Check for empty string specifically */}
    </div>
  )
}

interface CodeHighlightProps {
  inline?: boolean
  className?: string
  children?: ReactNode
  node?: Element // Keep node for inline check
}

// Helper function remains the same
const isInlineCode = (node?: Element): boolean => {
  if (!node || !node.children) return false;
  const textContent = node.children
    .filter((child) => child.type === 'text')
    .map((child) => (child as any).value)
    .join('');
  // Consider inline if it doesn't contain newline or is very short
  return !textContent.includes('\n') || textContent.length < 40;
};


const CodeHighlight = ({ className, children, node, ...props }: CodeHighlightProps) => {
  const { theme } = useTheme();
  const match = className?.match(/language-(\w+)/);
  const language = match ? match[1] : undefined;
  const inline = isInlineCode(node); // Use the helper function
  const mermaidRef = useRef<HTMLDivElement>(null);
  const debounceTimerRef = useRef<ReturnType<typeof setTimeout> | null>(null); // Use ReturnType for better typing

  // Handle Mermaid rendering with debounce
  useEffect(() => {
    // Clear any existing timer when dependencies change
    if (debounceTimerRef.current) {
      clearTimeout(debounceTimerRef.current);
    }

    if (language === 'mermaid' && mermaidRef.current) {
      const container = mermaidRef.current; // Capture ref value for use inside timeout/callbacks

      // Set a new timer to render after a short delay
      debounceTimerRef.current = setTimeout(() => {
        // Ensure container still exists when timer fires
        if (!container) return;

        try {
          // Initialize mermaid config (safe to call multiple times)
          mermaid.initialize({
            startOnLoad: false,
            theme: theme === 'dark' ? 'dark' : 'default',
            securityLevel: 'loose',
            suppressErrorRendering: true,
            gitGraph: {
              useMaxWidth: true,
              mainBranchName: 'main'
            },
            flowchart: {
              useMaxWidth: true,
              htmlLabels: true
            }
          });

          // Show loading indicator while processing
          container.innerHTML = '<div class="flex justify-center items-center p-4"><svg class="animate-spin h-5 w-5 text-primary" xmlns="http://www.w3.org/2000/svg" fill="none" viewBox="0 0 24 24"><circle class="opacity-25" cx="12" cy="12" r="10" stroke="currentColor" stroke-width="4"></circle><path class="opacity-75" fill="currentColor" d="M4 12a8 8 0 018-8V0C5.373 0 0 5.373 0 12h4zm2 5.291A7.962 7.962 0 014 12H0c0 3.042 1.135 5.824 3 7.938l3-2.647z"></path></svg></div>';

          // Preprocess mermaid content
          const rawContent = String(children).replace(/\n$/, '').trim(); // Trim whitespace as well

          // Add debugging information
          console.log("Attempting to render mermaid content:", rawContent.substring(0, 100) + (rawContent.length > 100 ? '...' : ''));

          // Preprocess gitGraph content to ensure correct format
          let processedRawContent = rawContent;
          if (rawContent.includes('gitGraph') && !rawContent.startsWith('gitGraph')) {
          // Attempt to fix incorrect gitGraph format
          processedRawContent = 'gitGraph:\n' + rawContent.replace(/gitGraph:?/i, '');
          console.log("Fixed gitGraph format:", processedRawContent.substring(0, 100));
          }

          // Heuristic check for potentially complete graph definition
          // Looks for graph type declaration and some content beyond it.
          let looksPotentiallyComplete = processedRawContent.length > 10 && (
          processedRawContent.startsWith('graph') ||
          processedRawContent.startsWith('sequenceDiagram') ||
          processedRawContent.startsWith('classDiagram') ||
          processedRawContent.startsWith('stateDiagram') ||
          processedRawContent.startsWith('gantt') ||
          processedRawContent.startsWith('pie') ||
          processedRawContent.startsWith('flowchart') ||
          processedRawContent.startsWith('erDiagram') ||
          processedRawContent.startsWith('gitGraph') ||
          processedRawContent.startsWith('journey') ||
          processedRawContent.startsWith('mindmap') ||
          processedRawContent.startsWith('timeline') ||
          /^gitGraph\s*:*/.test(processedRawContent) ||
          /^graph\s+TD/.test(processedRawContent) ||
          /^graph\s+LR/.test(processedRawContent)
          );

          // Handle timeline type by converting it to gantt chart
          if (processedRawContent.startsWith('timeline')) {
          processedRawContent = processedRawContent
          .replace('timeline', 'gantt')
          .replace(/section\s+([^\n]+)/g, 'section $1')
          .replace(/\s*:\s*([^,]+),\s*([^,]+),\s*([^\n]+)/g, '    $1 :$2, $3');
          }

          // If content looks incomplete but contains gitGraph keyword, attempt to fix
          if (!looksPotentiallyComplete && processedRawContent.includes('gitGraph')) {
          console.log("Attempting to fix incomplete gitGraph content");
          looksPotentiallyComplete = true;
          }

          // Force attempt to render even if it looks incomplete
          if (!looksPotentiallyComplete) {
          console.log("Content might be incomplete, but attempting to render anyway:", processedRawContent);
          // For short content, we still attempt to render
          if (processedRawContent.length > 5) {
          looksPotentiallyComplete = true;
          }
          }

          // Always attempt to render, no longer skipping
          looksPotentiallyComplete = true;


          if (!looksPotentiallyComplete) {
<<<<<<< HEAD
             console.log("Mermaid content might be incomplete, skipping render attempt:", rawContent);
             return;
=======
            console.log('Mermaid content might be incomplete, skipping render attempt:', rawContent);
            // Keep loading indicator or show a message
            // container.innerHTML = '<p class="text-sm text-muted-foreground">Waiting for complete diagram...</p>';
            return; // Don't attempt to render potentially incomplete content
>>>>>>> 6c556cd6
          }

          const processedContent = processedRawContent
            .split('\n')
            .map(line => {
              const trimmedLine = line.trim();
              // Keep subgraph processing
              if (trimmedLine.startsWith('subgraph')) {
                const parts = trimmedLine.split(' ');
                if (parts.length > 1) {
                  const title = parts.slice(1).join(' ').replace(/[\"']/g, '');
                  return `subgraph "${title}"`;
                }
              }
              // Handle gitGraph branch names with spaces
              if (trimmedLine.startsWith('branch') || trimmedLine.startsWith('checkout')) {
                const parts = trimmedLine.split(' ');
                if (parts.length > 1) {
                  const branchName = parts.slice(1).join(' ').replace(/["']/g, '');
                  return `${parts[0]} "${branchName}"`;
                }
              }
              // 处理commit消息中的中文和特殊字符
              if (trimmedLine.startsWith('commit') && trimmedLine.includes('"')) {
                return trimmedLine; // 已经有引号的保持不变
              } else if (trimmedLine.startsWith('commit') && trimmedLine.includes(' ')) {
                const parts = trimmedLine.split(' ');
                if (parts.length > 1) {
                  const message = parts.slice(1).join(' ');
                  return `commit "${message}"`;
                }
              }
              return trimmedLine;
            })
            .filter(line => !line.trim().startsWith('linkStyle')) // Keep filtering linkStyle
            .join('\n');

          // 调试输出处理后的内容
          console.log("Processed mermaid content:", processedContent.substring(0, 100) + (processedContent.length > 100 ? '...' : ''));

          const mermaidId = `mermaid-${Date.now()}`;
          mermaid.render(mermaidId, processedContent)
            .then(({ svg, bindFunctions }) => {
              if (mermaidRef.current === container) {
                container.innerHTML = svg;
                if (bindFunctions) {
                  try {
                    bindFunctions(container);
                  } catch (bindError) {
                    console.error('Mermaid bindFunctions error:', bindError);
<<<<<<< HEAD
                    container.innerHTML += `<p class="text-orange-500 text-xs">Diagram interactions might be limited.</p>`;
                  }
                }
              } else {
                console.log("Mermaid container changed before rendering completed.");
=======
                    // Optionally display a message in the container
                    container.innerHTML += '<p class="text-orange-500 text-xs">Diagram interactions might be limited.</p>';
                  }
                }
              } else {
                console.log('Mermaid container changed before rendering completed.');
>>>>>>> 6c556cd6
              }
            })
            .catch(error => {
              console.error('Mermaid rendering promise error (debounced):', error);
              console.error('Failed content (debounced):', processedContent);
              if (mermaidRef.current === container) {
                handleMermaidError(container, error, processedContent);
              }
            });

        } catch (error) {
          console.error('Mermaid synchronous error (debounced):', error);
          console.error('Failed content (debounced):', String(children));
          if (mermaidRef.current === container) {
<<<<<<< HEAD
            handleMermaidError(container, error);
=======
            const errorMessage = error instanceof Error ? error.message : String(error);
            const errorPre = document.createElement('pre');
            errorPre.className = 'text-red-500 text-xs whitespace-pre-wrap break-words';
            errorPre.textContent = `Mermaid diagram setup error: ${errorMessage}`;
            container.innerHTML = ''; // Clear previous content
            container.appendChild(errorPre);
>>>>>>> 6c556cd6
          }
        }
      }, 1000); // 1000ms debounce delay
    }

    // Cleanup function to clear the timer
    return () => {
      if (debounceTimerRef.current) {
        clearTimeout(debounceTimerRef.current);
      }
    };
  }, [language, children, theme]); // Dependencies

  // Render based on language type
  if (language === 'mermaid') {
    // Container for Mermaid diagram
    return <div className="mermaid-diagram-container my-4 overflow-x-auto" ref={mermaidRef}></div>;
  }

  // Handle non-Mermaid code blocks
  return !inline ? (
    <SyntaxHighlighter
      style={theme === 'dark' ? oneDark : oneLight}
      PreTag="div" // Use div for block code
      language={language}
      {...props}
    >
      {String(children).replace(/\n$/, '')}
    </SyntaxHighlighter>
  ) : (
    // Handle inline code
    <code
      className={cn(className, 'mx-1 rounded-sm bg-muted px-1 py-0.5 font-mono text-sm')} // 添加 font-mono 确保使用等宽字体
      {...props}
    >
      {children}
    </code>
  );
};

const handleMermaidError = (container: HTMLDivElement, error: unknown, content?: string) => {
  if (!container) return;
  const errorMessage = error instanceof Error ? error.message : String(error);

  let contentPreview = '';
  if (content) {
    // 只显示内容的前50个字符作为预览
    contentPreview = content.length > 50 ? content.substring(0, 50) + '...' : content;
  }

  container.innerHTML = `
    <div class="flex flex-col gap-2 p-4 text-red-500 dark:text-red-400 text-sm">
      <div class="font-medium">Failed to render diagram</div>
      <div class="text-xs opacity-80">${errorMessage}</div>
      ${contentPreview ? `<div class="text-xs mt-2 p-2 bg-gray-100 dark:bg-gray-800 rounded overflow-x-auto"><code>${contentPreview.replace(/</g, '&lt;').replace(/>/g, '&gt;')}</code></div>` : ''}
      <div class="text-xs mt-2">Try simplifying your diagram or check syntax.</div>
    </div>
  `;
};<|MERGE_RESOLUTION|>--- conflicted
+++ resolved
@@ -24,12 +24,9 @@
 
 export const ChatMessage = ({ message }: { message: MessageWithError }) => {
   const { t } = useTranslation()
-<<<<<<< HEAD
   // Remove extra spaces around bold text
-  message.content = message.content.replace(/\*\ {3}/g, '').replace(/\ {4}\*\*/g, '**').replace(/\*\ \[/g, '[')
-
-=======
->>>>>>> 6c556cd6
+  // message.content = message.content.replace(/\*\ {3}/g, '').replace(/\ {4}\*\*/g, '**').replace(/\*\ \[/g, '[')
+
   const handleCopyMarkdown = useCallback(async () => {
     if (message.content) {
       try {
@@ -42,11 +39,7 @@
 
   return (
     <div
-<<<<<<< HEAD
-      className={`rounded-lg px-4 py-2 ${
-=======
       className={`${
->>>>>>> 6c556cd6
         message.role === 'user'
           ? 'max-w-[80%] bg-primary text-primary-foreground'
           : message.isError
@@ -156,9 +149,6 @@
           // Preprocess mermaid content
           const rawContent = String(children).replace(/\n$/, '').trim(); // Trim whitespace as well
 
-          // Add debugging information
-          console.log("Attempting to render mermaid content:", rawContent.substring(0, 100) + (rawContent.length > 100 ? '...' : ''));
-
           // Preprocess gitGraph content to ensure correct format
           let processedRawContent = rawContent;
           if (rawContent.includes('gitGraph') && !rawContent.startsWith('gitGraph')) {
@@ -197,17 +187,15 @@
 
           // If content looks incomplete but contains gitGraph keyword, attempt to fix
           if (!looksPotentiallyComplete && processedRawContent.includes('gitGraph')) {
-          console.log("Attempting to fix incomplete gitGraph content");
-          looksPotentiallyComplete = true;
+            looksPotentiallyComplete = true;
           }
 
           // Force attempt to render even if it looks incomplete
           if (!looksPotentiallyComplete) {
-          console.log("Content might be incomplete, but attempting to render anyway:", processedRawContent);
-          // For short content, we still attempt to render
-          if (processedRawContent.length > 5) {
-          looksPotentiallyComplete = true;
-          }
+            // For short content, we still attempt to render
+            if (processedRawContent.length > 5) {
+            looksPotentiallyComplete = true;
+            }
           }
 
           // Always attempt to render, no longer skipping
@@ -215,15 +203,8 @@
 
 
           if (!looksPotentiallyComplete) {
-<<<<<<< HEAD
              console.log("Mermaid content might be incomplete, skipping render attempt:", rawContent);
              return;
-=======
-            console.log('Mermaid content might be incomplete, skipping render attempt:', rawContent);
-            // Keep loading indicator or show a message
-            // container.innerHTML = '<p class="text-sm text-muted-foreground">Waiting for complete diagram...</p>';
-            return; // Don't attempt to render potentially incomplete content
->>>>>>> 6c556cd6
           }
 
           const processedContent = processedRawContent
@@ -246,9 +227,9 @@
                   return `${parts[0]} "${branchName}"`;
                 }
               }
-              // 处理commit消息中的中文和特殊字符
+              // Handling Chinese and special characters in commit messages
               if (trimmedLine.startsWith('commit') && trimmedLine.includes('"')) {
-                return trimmedLine; // 已经有引号的保持不变
+                return trimmedLine;
               } else if (trimmedLine.startsWith('commit') && trimmedLine.includes(' ')) {
                 const parts = trimmedLine.split(' ');
                 if (parts.length > 1) {
@@ -260,9 +241,6 @@
             })
             .filter(line => !line.trim().startsWith('linkStyle')) // Keep filtering linkStyle
             .join('\n');
-
-          // 调试输出处理后的内容
-          console.log("Processed mermaid content:", processedContent.substring(0, 100) + (processedContent.length > 100 ? '...' : ''));
 
           const mermaidId = `mermaid-${Date.now()}`;
           mermaid.render(mermaidId, processedContent)
@@ -274,20 +252,11 @@
                     bindFunctions(container);
                   } catch (bindError) {
                     console.error('Mermaid bindFunctions error:', bindError);
-<<<<<<< HEAD
                     container.innerHTML += `<p class="text-orange-500 text-xs">Diagram interactions might be limited.</p>`;
                   }
                 }
               } else {
-                console.log("Mermaid container changed before rendering completed.");
-=======
-                    // Optionally display a message in the container
-                    container.innerHTML += '<p class="text-orange-500 text-xs">Diagram interactions might be limited.</p>';
-                  }
-                }
-              } else {
                 console.log('Mermaid container changed before rendering completed.');
->>>>>>> 6c556cd6
               }
             })
             .catch(error => {
@@ -302,16 +271,7 @@
           console.error('Mermaid synchronous error (debounced):', error);
           console.error('Failed content (debounced):', String(children));
           if (mermaidRef.current === container) {
-<<<<<<< HEAD
             handleMermaidError(container, error);
-=======
-            const errorMessage = error instanceof Error ? error.message : String(error);
-            const errorPre = document.createElement('pre');
-            errorPre.className = 'text-red-500 text-xs whitespace-pre-wrap break-words';
-            errorPre.textContent = `Mermaid diagram setup error: ${errorMessage}`;
-            container.innerHTML = ''; // Clear previous content
-            container.appendChild(errorPre);
->>>>>>> 6c556cd6
           }
         }
       }, 1000); // 1000ms debounce delay
@@ -344,7 +304,7 @@
   ) : (
     // Handle inline code
     <code
-      className={cn(className, 'mx-1 rounded-sm bg-muted px-1 py-0.5 font-mono text-sm')} // 添加 font-mono 确保使用等宽字体
+      className={cn(className, 'mx-1 rounded-sm bg-muted px-1 py-0.5 font-mono text-sm')}
       {...props}
     >
       {children}
@@ -358,7 +318,6 @@
 
   let contentPreview = '';
   if (content) {
-    // 只显示内容的前50个字符作为预览
     contentPreview = content.length > 50 ? content.substring(0, 50) + '...' : content;
   }
 
