--- conflicted
+++ resolved
@@ -71,47 +71,28 @@
   // Handle navigation when authentication status changes
   useEffect(() => {
     if (!isChecking && !isAuthenticated) {
-      const currentPath = window.location.hash.slice(1); // Remove the '#' from hash
-      const isLoginPage = currentPath === '/login';
+      const currentPath = window.location.hash.slice(1) // Remove the '#' from hash
+      const isLoginPage = currentPath === '/login'
 
       if (!isLoginPage) {
         // Use navigation service for redirection
-        console.log('Not authenticated, redirecting to login');
-        navigationService.navigateToLogin();
+        console.log('Not authenticated, redirecting to login')
+        navigationService.navigateToLogin()
       }
     }
-  }, [isChecking, isAuthenticated]);
+  }, [isChecking, isAuthenticated])
 
   // Show nothing while checking auth status or when not authenticated on login page
   if (isChecking || (!isAuthenticated && window.location.hash.slice(1) === '/login')) {
-    return null;
+    return null
   }
 
   // Show children only when authenticated
   if (!isAuthenticated) {
-<<<<<<< HEAD
-    // Get current path and check if it's a direct access
-    const currentPath = window.location.hash.slice(1) // Remove the '#' from hash
-    const isLoginPage = currentPath === '/login'
-
-    // Skip redirect if already on login page
-    if (isLoginPage) {
-      return null
-    }
-
-    // For non-login pages, handle state reset and navigation
-    if (!isLoginPage) {
-      // Use navigation service for redirection
-      console.log('Not authenticated, redirecting to login')
-      navigationService.navigateToLogin()
-      return null
-    }
-=======
-    return null;
->>>>>>> 7356458c
-  }
-
-  return <>{children}</>;
+    return null
+  }
+
+  return <>{children}</>
 }
 
 const AppContent = () => {
